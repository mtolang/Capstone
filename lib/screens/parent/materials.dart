import 'package:flutter/material.dart';
import 'package:kindora/screens/parent/parent_navbar.dart';
import 'dart:convert';
import 'package:http/http.dart' as http;
import 'package:url_launcher/url_launcher.dart';
import 'package:youtube_player_iframe/youtube_player_iframe.dart';
import 'package:cloud_firestore/cloud_firestore.dart';
import 'package:shared_preferences/shared_preferences.dart';
import 'package:firebase_auth/firebase_auth.dart';
import 'package:path_provider/path_provider.dart';
import 'package:permission_handler/permission_handler.dart';
import 'package:webview_flutter/webview_flutter.dart';
import 'dart:io';
import 'kindora_camera_screen.dart';

// Materials Service for parent access to therapy-specific materials
class ParentMaterialsService {
  static final FirebaseFirestore _firestore = FirebaseFirestore.instance;
  static const String _materialsCollection = 'Materials';
  static const String _clinicMaterialsCollection = 'ClinicMaterials';
  static const String _bookingsCollection = 'AcceptedBooking';

  // Get materials based on therapy types from AcceptedBooking and filter by clinic
  static Stream<QuerySnapshot> getMaterialsByTherapyType(String parentId, {String? clinicId}) {
    return _firestore
        .collection(_bookingsCollection)
        .where('parentInfo.parentId', isEqualTo: parentId) // Updated to nested field
        .snapshots();
  }

  // Get materials for specific therapy type and clinic - searches both Materials and ClinicMaterials
  static Stream<QuerySnapshot> getTherapyMaterials(String therapyType, {String? clinicId}) {
    // If clinicId is provided, prioritize ClinicMaterials collection
    if (clinicId != null && clinicId.isNotEmpty) {
      print('🎯 Querying ClinicMaterials for therapy: $therapyType, clinic: $clinicId');
      return _firestore
          .collection(_clinicMaterialsCollection)
          .where('category', isEqualTo: therapyType.toLowerCase())
          .where('clinicId', isEqualTo: clinicId)
          .where('isActive', isEqualTo: true)
          // Removed orderBy to avoid composite index requirement
          .snapshots();
    }
    
    // Fallback to Materials collection for general/public materials
    print('📚 Querying Materials collection for therapy: $therapyType (no clinic filter)');
    Query query = _firestore
        .collection(_materialsCollection)
        .where('category', isEqualTo: therapyType.toLowerCase())
        .where('isActive', isEqualTo: true);
    
    return query
        .orderBy('uploadedAt', descending: true)
        .snapshots();
  }

  // Search materials by title or tags for specific therapy type and clinic
  static Stream<QuerySnapshot> searchTherapyMaterials(String therapyType, String searchTerm, {String? clinicId}) {
    // If clinicId is provided, search in ClinicMaterials collection
    if (clinicId != null && clinicId.isNotEmpty) {
      return _firestore
          .collection(_clinicMaterialsCollection)
          .where('category', isEqualTo: therapyType.toLowerCase())
          .where('clinicId', isEqualTo: clinicId)
          .where('tags', arrayContains: searchTerm.toLowerCase())
          .where('isActive', isEqualTo: true)
          // Removed orderBy to avoid composite index requirement
          .snapshots();
    }
    
    // Fallback to Materials collection
    Query query = _firestore
        .collection(_materialsCollection)
        .where('category', isEqualTo: therapyType.toLowerCase())
        .where('tags', arrayContains: searchTerm.toLowerCase())
        .where('isActive', isEqualTo: true);
    
    return query
        .orderBy('uploadedAt', descending: true)
        .snapshots();
  }

  // Increment download count - tries both collections
  static Future<void> incrementDownloadCount(String materialId) async {
    try {
      // Try ClinicMaterials first
      final clinicDoc = await _firestore.collection(_clinicMaterialsCollection).doc(materialId).get();
      if (clinicDoc.exists) {
        await _firestore.collection(_clinicMaterialsCollection).doc(materialId).update({
          'downloadCount': FieldValue.increment(1),
          'lastDownloaded': FieldValue.serverTimestamp(),
        });
        return;
      }
      
      // Fallback to Materials collection
      await _firestore.collection(_materialsCollection).doc(materialId).update({
        'downloadCount': FieldValue.increment(1),
        'lastDownloaded': FieldValue.serverTimestamp(),
      });
    } catch (e) {
      print('Error incrementing download count: $e');
    }
  }
}

class MaterialsPage extends StatefulWidget {
  const MaterialsPage({super.key});

  @override
  State<MaterialsPage> createState() => _MaterialsPageState();
}

class _MaterialsPageState extends State<MaterialsPage> {
  final TextEditingController _searchController = TextEditingController();
  String _searchQuery = '';
  String _selectedTherapyType = 'All';
  String _parentId = '';
  String _clinicId = ''; // Add clinic ID variable
  List<String> _availableTherapyTypes = ['All'];

  // Material Categories
  List<Map<String, dynamic>> _materialCategories = [
    {
      'title': 'Motor',
      'subtitle': 'Fine & Gross Motor Skills',
      'icon': Icons.accessibility_new,
      'color': const Color(0xFF48BB78),
      'count': 0,
    },
    {
      'title': 'Speech',
      'subtitle': 'Speech & Language Therapy',
      'icon': Icons.record_voice_over,
      'color': const Color(0xFF4A90E2),
      'count': 0,
    },
    {
      'title': 'Cognitive',
      'subtitle': 'Cognitive Development',
      'icon': Icons.psychology,
      'color': const Color(0xFF9F7AEA),
      'count': 0,
    },
    {
      'title': 'General',
      'subtitle': 'General Resources',
      'icon': Icons.folder_open,
      'color': const Color(0xFFED8936),
      'count': 0,
    },
  ];

  // YouTube API configuration with new API key
  static const String _youtubeApiKey =
      'AIzaSyDQaMiBpfKXc5JlPckBYtQRRkLmrdRv0jo';
  static const String _youtubeBaseUrl =
      'https://www.googleapis.com/youtube/v3/search';
  List<Map<String, dynamic>> _youtubeVideos = [];
  bool _loadingYouTubeVideos = false;

  @override
  void initState() {
    super.initState();
    _initializeData();
    _fetchYouTubeVideos();
    _testFirestoreConnection(); // Add test
  }

  // Initialize data in the correct order
  Future<void> _initializeData() async {
    await _loadParentId();
    await _loadParentClinicId();
  }

  // Test Firestore connection
  Future<void> _testFirestoreConnection() async {
    print('=== FIRESTORE CONNECTION TEST ===');
    try {
      // Test 1: Check all ClinicMaterials
      final allClinicMaterials = await FirebaseFirestore.instance
          .collection('ClinicMaterials')
          .limit(10)
          .get();
      
      print('📚 Total ClinicMaterials documents: ${allClinicMaterials.docs.length}');
      for (var doc in allClinicMaterials.docs) {
        final data = doc.data();
        print('  - ${data['clinicId']}: ${data['title']} (${data['category']})');
      }
      
      // Test 2: Specifically check CLI03 materials
      final cli03Materials = await FirebaseFirestore.instance
          .collection('ClinicMaterials')
          .where('clinicId', isEqualTo: 'CLI03')
          .get();
      
      print('🏥 CLI03 materials: ${cli03Materials.docs.length}');
      for (var doc in cli03Materials.docs) {
        final data = doc.data();
        print('  - CLI03 Material: ${data['title']} | Category: ${data['category']} | Active: ${data['isActive']}');
      }
      
      // Test 3: Check motor therapy materials for CLI03 (Physical Therapy might map to motor)
      final motorMaterials = await FirebaseFirestore.instance
          .collection('ClinicMaterials')
          .where('clinicId', isEqualTo: 'CLI03')
          .where('category', isEqualTo: 'motor')
          .get();
      
      print('🦾 CLI03 motor materials: ${motorMaterials.docs.length}');
      for (var doc in motorMaterials.docs) {
        final data = doc.data();
        print('  - Motor Material: ${data['title']} | Active: ${data['isActive']}');
      }
      
    } catch (e) {
      print('🔥 Firestore test error: $e');
    }
  }

  Future<void> _loadParentId() async {
    final prefs = await SharedPreferences.getInstance();
    final userId = prefs.getString('user_id');
    final parentId = prefs.getString('parent_id');
    
    print('🔍 Debug parent ID loading:');
    print('  - user_id from prefs: $userId');
    print('  - parent_id from prefs: $parentId');
    
    setState(() {
      _parentId = userId ?? parentId ?? '';
      _clinicId = ''; // Reset clinic ID for new user
    });
    
    print('✅ Final parent ID set to: $_parentId');
    
    if (_parentId.isEmpty) {
      print('❌ No parent ID found in SharedPreferences');
    }
  }

  // Get current user's email for booking lookup
  Future<String?> _getCurrentUserEmail() async {
    try {
      // First try Firebase Auth
      final firebaseUser = FirebaseAuth.instance.currentUser;
      if (firebaseUser != null && firebaseUser.email != null) {
        print('📧 Got email from Firebase Auth: ${firebaseUser.email}');
        return firebaseUser.email;
      }
      
      // Fallback to SharedPreferences
      final prefs = await SharedPreferences.getInstance();
      final storedEmail = prefs.getString('user_email') ?? prefs.getString('email');
      if (storedEmail != null) {
        print('📧 Got email from SharedPreferences: $storedEmail');
        return storedEmail;
      }
      
      print('❌ No email found in Firebase Auth or SharedPreferences');
      return null;
    } catch (e) {
      print('❌ Error getting current user email: $e');
      return null;
    }
  }

  // Load clinic ID from parent's accepted bookings
  Future<void> _loadParentClinicId() async {
    if (_parentId.isEmpty) return;
    
    try {
      print('🏥 Loading clinic ID for parent: $_parentId');
      
      // Clear any stored clinic ID to ensure fresh lookup
      final prefs = await SharedPreferences.getInstance();
      await prefs.remove('clinic_id');
      
      // Reset clinic ID for this parent
      setState(() {
        _clinicId = '';
      });
      
      // First, let's see ALL bookings for this parent to debug
      final allBookingsSnapshot = await FirebaseFirestore.instance
          .collection('AcceptedBooking')
          .where('parentInfo.parentId', isEqualTo: _parentId) // Updated to nested field
          .get();
      
      print('📊 Total bookings found for $_parentId: ${allBookingsSnapshot.docs.length}');
      
      // If no bookings found, let's check if there are ANY bookings with current user's email
      if (allBookingsSnapshot.docs.isEmpty) {
        print('🔍 Searching for bookings by email...');
        
        // Get current user's email dynamically
        final currentUserEmail = await _getCurrentUserEmail();
        if (currentUserEmail == null) {
          print('❌ No email found for current user');
          return;
        }
        
        print('🔍 Looking up bookings for email: $currentUserEmail');
        
        // Check if parentId might be stored differently
        final altBookings1 = await FirebaseFirestore.instance
            .collection('AcceptedBooking')
            .where('parentEmail', isEqualTo: currentUserEmail)
            .get();
        print('📧 Bookings by email: ${altBookings1.docs.length}');
        
        // If found by email, use that booking
        if (altBookings1.docs.isNotEmpty) {
          final emailBookingData = altBookings1.docs.first.data();
          final clinicId = emailBookingData['clinicId'] as String?;
          final approvedBy = emailBookingData['approvedBy'] as String?;
          final appointmentType = emailBookingData['appointmentType'] as String?;
          
          print('📧 Found booking by email:');
          print('  - clinicId: $clinicId');
          print('  - approvedBy: $approvedBy');  
          print('  - appointmentType: $appointmentType');
          
          // Use the clinic ID from email-based booking
          String? finalClinicId;
          if (clinicId != null && clinicId.isNotEmpty && clinicId != 'unknown') {
            finalClinicId = clinicId;
          } else if (approvedBy != null && approvedBy.startsWith('CLI')) {
            finalClinicId = approvedBy;
          }
          
          if (finalClinicId != null) {
            setState(() {
              _clinicId = finalClinicId!;
            });
            print('✅ Found clinic ID via email: $_clinicId for parent: $_parentId');
            print('📚 Appointment type: $appointmentType');
            return; // Exit early since we found the booking
          }
        } else {
          print('❌ No bookings found for email: $currentUserEmail');
        }
        
        // Check if it's in a nested field
        final altBookings2 = await FirebaseFirestore.instance
            .collection('AcceptedBooking')
            .where('parentInfo.parentId', isEqualTo: _parentId)
            .get();
        print('🏗️ Bookings by parentInfo.parentId: ${altBookings2.docs.length}');
        
        // Get a few random bookings to see the structure
        final sampleBookings = await FirebaseFirestore.instance
            .collection('AcceptedBooking')
            .limit(3)
            .get();
        
        print('📋 Sample booking structures:');
        for (var doc in sampleBookings.docs) {
          final data = doc.data();
          print('  📄 Booking ${doc.id}:');
          print('    - All keys: ${data.keys.toList()}');
          if (data.containsKey('parentId')) print('    - parentId: ${data['parentId']}');
          if (data.containsKey('parentEmail')) print('    - parentEmail: ${data['parentEmail']}');
          if (data.containsKey('parentInfo')) print('    - parentInfo: ${data['parentInfo']}');
          if (data.containsKey('clinicId')) print('    - clinicId: ${data['clinicId']}');
          if (data.containsKey('appointmentType')) print('    - appointmentType: ${data['appointmentType']}');
          print('    ---');
        }
      }
      
      for (var doc in allBookingsSnapshot.docs) {
        final data = doc.data();
        print('  - Booking ID: ${doc.id}');
        print('  - Parent ID: ${data['parentId']}');
        print('  - Clinic ID: ${data['clinicId']}');
        print('  - Approved By: ${data['approvedBy']}');
        print('  - Appointment Type: ${data['appointmentType']}');
        print('  - Status: ${data['status']}');
        print('  - All fields: ${data.keys.toList()}');
        print('  ---');
      }
      
      // Query AcceptedBooking collection for this parent's clinic - try without status filter first
      final bookingSnapshot = await FirebaseFirestore.instance
          .collection('AcceptedBooking')
          .where('parentInfo.parentId', isEqualTo: _parentId) // Changed to nested field
          .limit(1) // Just need one booking to get the clinic
          .get();
      
      if (bookingSnapshot.docs.isNotEmpty) {
        final bookingData = bookingSnapshot.docs.first.data();
        final clinicId = bookingData['clinicId'] as String?;
        final approvedBy = bookingData['approvedBy'] as String?;
        final appointmentType = bookingData['appointmentType'] as String?;
        
        print('📋 First booking data:');
        print('  - clinicId: $clinicId');
        print('  - approvedBy: $approvedBy');
        print('  - appointmentType: $appointmentType');
        
        // Use clinicId if available, otherwise try approvedBy
        String? finalClinicId;
        if (clinicId != null && clinicId.isNotEmpty && clinicId != 'unknown') {
          finalClinicId = clinicId;
        } else if (approvedBy != null && approvedBy.startsWith('CLI')) {
          finalClinicId = approvedBy;
        }
        
        if (finalClinicId != null) {
          setState(() {
            _clinicId = finalClinicId!;
          });
          print('✅ Found clinic ID: $_clinicId for parent: $_parentId');
          print('📚 Appointment type: $appointmentType');
        } else {
          print('⚠️ Could not determine clinic ID from booking data');
        }
      } else {
        print('❌ No bookings found for parent: $_parentId using nested query');
        
        // Fallback: try direct parentId field
        final fallbackBookingSnapshot = await FirebaseFirestore.instance
            .collection('AcceptedBooking')
            .where('parentId', isEqualTo: _parentId)
            .limit(1)
            .get();
            
        if (fallbackBookingSnapshot.docs.isNotEmpty) {
          final bookingData = fallbackBookingSnapshot.docs.first.data();
          final clinicId = bookingData['clinicId'] as String?;
          final approvedBy = bookingData['approvedBy'] as String?;
          
          if (clinicId != null && clinicId.isNotEmpty) {
            setState(() {
              _clinicId = clinicId;
            });
            print('✅ Found clinic ID via fallback: $_clinicId');
          } else if (approvedBy != null && approvedBy.startsWith('CLI')) {
            setState(() {
              _clinicId = approvedBy;
            });
            print('✅ Found clinic ID via approvedBy fallback: $_clinicId');
          }
        } else {
          print('❌ No bookings found in either nested or direct field queries');
          // Check if stored in SharedPreferences
          final prefs = await SharedPreferences.getInstance();
          final storedClinicId = prefs.getString('clinic_id');
          if (storedClinicId != null && storedClinicId.isNotEmpty) {
            setState(() {
              _clinicId = storedClinicId;
            });
            print('✅ Using stored clinic ID: $_clinicId');
          }
        }
      }
    } catch (e) {
      print('❌ Error loading clinic ID: $e');
    }
  }

  @override
  void dispose() {
    _searchController.dispose();
    super.dispose();
  }

  Future<void> _fetchYouTubeVideos() async {
    setState(() {
      _loadingYouTubeVideos = true;
    });

    try {
      String searchQuery = 'child development therapy';
      if (_selectedTherapyType != 'All') {
        searchQuery = '$_selectedTherapyType child development therapy';
      }

      print('Fetching YouTube videos for: $searchQuery');

      final response = await http.get(
        Uri.parse(
          '$_youtubeBaseUrl?part=snippet&q=${Uri.encodeComponent(searchQuery)}&type=video&maxResults=3&key=$_youtubeApiKey',
        ),
      );

      print('YouTube API Response Status: ${response.statusCode}');
      print('YouTube API Response Body: ${response.body}');

      if (response.statusCode == 200) {
        final data = json.decode(response.body);

        if (data['items'] != null && data['items'].isNotEmpty) {
          setState(() {
            _youtubeVideos = List<Map<String, dynamic>>.from(
              data['items'].map((item) => {
                    'id': item['id']['videoId'],
                    'title': item['snippet']['title'],
                    'description': item['snippet']['description'],
                    'thumbnail': item['snippet']['thumbnails']['medium']['url'],
                    'channelTitle': item['snippet']['channelTitle'],
                    'publishedAt': item['snippet']['publishedAt'],
                  }),
            );
            _loadingYouTubeVideos = false;
          });
        } else {
          _loadSampleYouTubeVideos();
        }
      } else {
        print('YouTube API Error: ${response.statusCode} - ${response.body}');
        _loadSampleYouTubeVideos();
      }
    } catch (e) {
      print('YouTube API Exception: $e');
      _loadSampleYouTubeVideos();
    }
  }

  void _loadSampleYouTubeVideos() {
    setState(() {
      _youtubeVideos = [
        {
          'id': 'sample1',
          'title': 'Child Development Therapy Techniques',
          'description':
              'Learn effective therapy techniques for child development',
          'thumbnail':
              'https://img.youtube.com/vi/dQw4w9WgXcQ/maxresdefault.jpg',
          'channelTitle': 'Therapy Channel',
          'publishedAt': '2024-01-01T00:00:00Z',
        },
        {
          'id': 'sample2',
          'title': 'Speech Therapy for Children',
          'description': 'Professional speech therapy methods and exercises',
          'thumbnail':
              'https://img.youtube.com/vi/dQw4w9WgXcQ/maxresdefault.jpg',
          'channelTitle': 'Speech Therapy Pro',
          'publishedAt': '2024-01-01T00:00:00Z',
        },
        {
          'id': 'sample3',
          'title': 'Occupational Therapy Activities',
          'description':
              'Fun and effective occupational therapy activities for kids',
          'thumbnail':
              'https://img.youtube.com/vi/dQw4w9WgXcQ/maxresdefault.jpg',
          'channelTitle': 'OT for Kids',
          'publishedAt': '2024-01-01T00:00:00Z',
        },
      ];
      _loadingYouTubeVideos = false;
    });

    if (mounted) {
      ScaffoldMessenger.of(context).showSnackBar(
        const SnackBar(
          content:
              Text('Using sample videos - YouTube API temporarily unavailable'),
          backgroundColor: Colors.orange,
        ),
      );
    }
  }

  Widget _buildTherapyMaterials() {
    // Check if we have clinic ID loaded, otherwise show loading
    if (_clinicId.isEmpty) {
      print('⏳ Clinic ID not loaded yet, showing loading...');
      return const SliverToBoxAdapter(
        child: Center(
          child: Padding(
            padding: EdgeInsets.all(20.0),
            child: Column(
              children: [
                CircularProgressIndicator(color: Color(0xFF006A5B)),
                SizedBox(height: 16),
                Text(
                  'Loading your clinic materials...',
                  style: TextStyle(
                    color: Color(0xFF67AFA5),
                    fontFamily: 'Poppins',
                  ),
                ),
              ],
            ),
          ),
        ),
      );
    }

    print('🏥 Building therapy materials for clinic: $_clinicId');
    
    // Since "Physical Therapy" maps to "motor", show motor materials for CLI03
    return StreamBuilder<QuerySnapshot>(
      stream: ParentMaterialsService.getTherapyMaterials('motor', clinicId: _clinicId),
      builder: (context, snapshot) {
        if (snapshot.connectionState == ConnectionState.waiting) {
          return const SliverToBoxAdapter(
            child: Center(
              child: Padding(
                padding: EdgeInsets.all(20.0),
                child: CircularProgressIndicator(
                  color: Color(0xFF006A5B),
                ),
              ),
            ),
          );
        }

        if (snapshot.hasError) {
          return SliverToBoxAdapter(
            child: Center(
              child: Padding(
                padding: const EdgeInsets.all(20.0),
                child: Text(
                  'Error loading therapy materials: ${snapshot.error}',
                  style: const TextStyle(color: Colors.red),
                ),
              ),
            ),
          );
        }

        if (!snapshot.hasData || snapshot.data!.docs.isEmpty) {
          return SliverToBoxAdapter(
            child: Center(
              child: Padding(
                padding: const EdgeInsets.all(20.0),
                child: Column(
                  children: [
                    const Icon(
                      Icons.folder_open,
                      size: 64,
                      color: Color(0xFF67AFA5),
                    ),
                    const SizedBox(height: 16),
                    Text(
                      'No materials available for clinic $_clinicId',
                      style: const TextStyle(
                        fontSize: 16,
                        color: Color(0xFF67AFA5),
                        fontFamily: 'Poppins',
                      ),
                    ),
                  ],
                ),
              ),
            ),
          );
        }

        // Process the materials directly since we're querying ClinicMaterials now
        final materials = snapshot.data!.docs;
        print('🎯 Found ${materials.length} motor materials for clinic $_clinicId');
        
        return SliverToBoxAdapter(
          child: Padding(
            padding: const EdgeInsets.all(16.0),
            child: Column(
              crossAxisAlignment: CrossAxisAlignment.start,
              children: [
                Text(
                  'Motor Therapy Materials (${materials.length} items)',
                  style: const TextStyle(
                    fontSize: 18,
                    fontWeight: FontWeight.bold,
                    color: Color(0xFF006A5B),
                    fontFamily: 'Poppins',
                  ),
                ),
                const SizedBox(height: 16),
                // Build the materials grid
                GridView.builder(
                  shrinkWrap: true,
                  physics: const NeverScrollableScrollPhysics(),
                  gridDelegate: const SliverGridDelegateWithFixedCrossAxisCount(
                    crossAxisCount: 2,
                    crossAxisSpacing: 12,
                    mainAxisSpacing: 12,
                    childAspectRatio: 0.8,
                  ),
                  itemCount: materials.length,
                  itemBuilder: (context, index) {
                    final doc = materials[index];
                    final material = doc.data() as Map<String, dynamic>;
                    return _buildMaterialCard(material, doc.id);
                  },
                ),
              ],
            ),
          ),
        );
      },
    );
    
    // Original code commented out for testing
    /*
    return StreamBuilder<QuerySnapshot>(
      stream: ParentMaterialsService.getMaterialsByTherapyType(_parentId),
      builder: (context, snapshot) {
        if (snapshot.connectionState == ConnectionState.waiting) {
          return const SliverToBoxAdapter(
            child: Center(
              child: Padding(
                padding: EdgeInsets.all(20.0),
                child: CircularProgressIndicator(
                  color: Color(0xFF006A5B),
                ),
              ),
            ),
          );
        }

        if (snapshot.hasError) {
          return SliverToBoxAdapter(
            child: Center(
              child: Padding(
                padding: const EdgeInsets.all(20.0),
                child: Text(
                  'Error loading therapy materials: ${snapshot.error}',
                  style: const TextStyle(color: Colors.red),
                ),
              ),
            ),
          );
        }

        if (!snapshot.hasData || snapshot.data!.docs.isEmpty) {
          return const SliverToBoxAdapter(
            child: Center(
              child: Padding(
                padding: EdgeInsets.all(20.0),
                child: Column(
                  children: [
                    Icon(
                      Icons.folder_open,
                      size: 64,
                      color: Colors.grey,
                    ),
                    SizedBox(height: 16),
                    Text(
                      'No therapy sessions found',
                      style: TextStyle(
                        fontSize: 18,
                        color: Colors.grey,
                        fontWeight: FontWeight.w500,
                      ),
                    ),
                    SizedBox(height: 8),
                    Text(
                      'Book a therapy session to access materials',
                      style: TextStyle(
                        fontSize: 14,
                        color: Colors.grey,
                      ),
                    ),
                  ],
                ),
              ),
            ),
          );
        }

        // Extract unique therapy types and clinic info from accepted bookings
        final Set<String> therapyTypes = <String>{};
        String? userClinicId;
        
        print('Processing ${snapshot.data!.docs.length} accepted bookings for parent: $_parentId');
        
        for (var doc in snapshot.data!.docs) {
          final data = doc.data() as Map<String, dynamic>;
          final appointmentType = data['appointmentType'] as String?; // Changed from therapyType
          final clinicId = data['clinicId'] as String?;
          
          print('Booking data: appointmentType=$appointmentType, clinicId=$clinicId');
          
          if (appointmentType != null && appointmentType.isNotEmpty) {
            // Convert appointment type to therapy category
            String therapyCategory;
            if (appointmentType.toLowerCase().contains('speech')) {
              therapyCategory = 'speech';
            } else if (appointmentType.toLowerCase().contains('occupational')) {
              therapyCategory = 'motor';
            } else if (appointmentType.toLowerCase().contains('physical')) {
              therapyCategory = 'motor'; // Physical Therapy maps to motor skills
            } else if (appointmentType.toLowerCase().contains('cognitive')) {
              therapyCategory = 'cognitive';
            } else {
              therapyCategory = 'general';
            }
            therapyTypes.add(therapyCategory);
            print('  -> Mapped $appointmentType to $therapyCategory');
          }
          
          // Store the clinic ID (assuming user only has bookings from one clinic)
          if (clinicId != null && clinicId.isNotEmpty) {
            userClinicId = clinicId;
          }
        }
        
        print('Found therapy types: $therapyTypes');
        print('User clinic ID: $userClinicId');
        
        // If no clinic ID found, show message that user needs to book appointment
        if (userClinicId == null || userClinicId.isEmpty) {
          print('⚠️ No clinic ID found - user needs to book appointment');
          return const SliverToBoxAdapter(
            child: Center(
              child: Padding(
                padding: EdgeInsets.all(20.0),
                child: Column(
                  children: [
                    Icon(Icons.info_outline, size: 64, color: Color(0xFF67AFA5)),
                    SizedBox(height: 16),
                    Text(
                      'No Materials Available',
                      style: TextStyle(
                        fontSize: 18,
                        fontWeight: FontWeight.bold,
                        color: Color(0xFF006A5B),
                        fontFamily: 'Poppins',
                      ),
                    ),
                    SizedBox(height: 8),
                    Text(
                      'Please book an appointment with a clinic to access therapy materials.',
                      textAlign: TextAlign.center,
                      style: TextStyle(
                        color: Color(0xFF67AFA5),
                        fontFamily: 'Poppins',
                      ),
                    ),
                  ],
                ),
              ),
            ),
          );
        }

        if (therapyTypes.isEmpty) {
          print('⚠️ No therapy types found in bookings for clinic: $userClinicId');
          return const SliverToBoxAdapter(
            child: Center(
              child: Padding(
                padding: EdgeInsets.all(20.0),
                child: Column(
                  children: [
                    Icon(Icons.info_outline, size: 64, color: Color(0xFF67AFA5)),
                    SizedBox(height: 16),
                    Text(
                      'No Therapy Materials Found',
                      style: TextStyle(
                        fontSize: 18,
                        fontWeight: FontWeight.bold,
                        color: Color(0xFF006A5B),
                        fontFamily: 'Poppins',
                      ),
                    ),
                    SizedBox(height: 8),
                    Text(
                      'Your clinic hasn\'t uploaded materials for your therapy type yet.',
                      textAlign: TextAlign.center,
                      style: TextStyle(
                        color: Color(0xFF67AFA5),
                        fontFamily: 'Poppins',
                      ),
                    ),
                  ],
                ),
              ),
            ),
          );
        }

        return SliverList(
          delegate: SliverChildBuilderDelegate(
            (context, index) {
              if (index < therapyTypes.length) {
                return _buildTherapyContainer(therapyTypes[index], userClinicId!);
              },
              childCount: 1,
            ),
          );
        }

        return SliverList(
          delegate: SliverChildBuilderDelegate(
            (context, index) {
              final therapyType = therapyTypes.elementAt(index);
              return _buildTherapyContainer(therapyType, userClinicId);
            },
            childCount: therapyTypes.length,
          ),
        );
      },
    );
    */
  }

  Widget _buildTherapyContainer(String therapyType, String? clinicId) {
    return Container(
      margin: const EdgeInsets.symmetric(horizontal: 16.0, vertical: 8.0),
      decoration: BoxDecoration(
        color: Colors.white,
        borderRadius: BorderRadius.circular(12),
        boxShadow: [
          BoxShadow(
            color: Colors.grey.withOpacity(0.2),
            spreadRadius: 2,
            blurRadius: 5,
            offset: const Offset(0, 3),
          ),
        ],
      ),
      child: Theme(
        data: Theme.of(context).copyWith(
          dividerColor: Colors.transparent,
        ),
        child: ExpansionTile(
          title: Row(
            children: [
              Container(
                padding: const EdgeInsets.all(8),
                decoration: BoxDecoration(
                  color: _getTherapyColor(therapyType),
                  borderRadius: BorderRadius.circular(8),
                ),
                child: Icon(
                  _getTherapyIcon(therapyType),
                  color: Colors.white,
                  size: 24,
                ),
              ),
              const SizedBox(width: 16),
              Expanded(
                child: Column(
                  crossAxisAlignment: CrossAxisAlignment.start,
                  children: [
                    Text(
                      '${therapyType.toUpperCase()} THERAPY',
                      style: const TextStyle(
                        fontSize: 18,
                        fontWeight: FontWeight.bold,
                        color: Color(0xFF006A5B),
                      ),
                    ),
                    Text(
                      'Tap to view materials',
                      style: TextStyle(
                        fontSize: 14,
                        color: Colors.grey[600],
                      ),
                    ),
                  ],
                ),
              ),
              // Camera button
              Container(
                margin: const EdgeInsets.only(right: 8),
                child: IconButton(
                  onPressed: _openKindoraCamera,
                  icon: const Icon(Icons.camera_alt),
                  color: const Color(0xFF006A5B),
                  iconSize: 28,
                  tooltip: 'Take Photo',
                ),
              ),
            ],
          ),
          children: [
            Container(
              padding: const EdgeInsets.all(16),
              child: _buildMaterialsList(therapyType, clinicId),
            ),
          ],
        ),
      ),
    );
  }

  Widget _buildMaterialsList(String therapyType, String? clinicId) {
    // Debug logging
    print('=== MATERIALS LIST DEBUG ===');
    print('Building materials list for therapy: $therapyType, clinic: $clinicId');
    
    return StreamBuilder<QuerySnapshot>(
      stream: ParentMaterialsService.getTherapyMaterials(therapyType, clinicId: clinicId),
      builder: (context, snapshot) {
        print('Snapshot connection state: ${snapshot.connectionState}');
        
        if (snapshot.connectionState == ConnectionState.waiting) {
          print('Loading materials...');
          return const Center(
            child: CircularProgressIndicator(color: Color(0xFF006A5B)),
          );
        }

        if (snapshot.hasError) {
          print('Error loading materials: ${snapshot.error}');
          return Column(
            children: [
              const Icon(Icons.error, size: 48, color: Colors.red),
              const SizedBox(height: 8),
              Text(
                'Error: ${snapshot.error}',
                style: const TextStyle(color: Colors.red),
                textAlign: TextAlign.center,
              ),
            ],
          );
        }

        if (!snapshot.hasData || snapshot.data!.docs.isEmpty) {
          print('No materials found. Docs count: ${snapshot.data?.docs.length ?? 0}');
          return Column(
            children: [
              const Icon(Icons.folder_open, size: 48, color: Colors.grey),
              const SizedBox(height: 8),
              Text(
                'No materials available for $therapyType therapy',
                style: const TextStyle(color: Colors.grey),
              ),
              if (clinicId != null)
                Text(
                  'Clinic: $clinicId',
                  style: const TextStyle(color: Colors.grey, fontSize: 12),
                ),
              const SizedBox(height: 8),
              const Text(
                'Check Firebase ClinicMaterials collection',
                style: TextStyle(color: Colors.orange, fontSize: 10),
              ),
            ],
          );
        }

        final materials = snapshot.data!.docs;
        print('Found ${materials.length} materials:');
        for (var doc in materials) {
          final data = doc.data() as Map<String, dynamic>;
          print('  - ${data['title']} (${data['category']}) from clinic ${data['clinicId']}');
        }
        
        return Column(
          children: materials.map((doc) {
            final material = doc.data() as Map<String, dynamic>;
            return _buildMaterialCard(material, doc.id);
          }).toList(),
        );
      },
    );
  }

  Widget _buildMaterialCard(Map<String, dynamic> material, String docId) {
    final fileName = material['fileName'] as String? ?? '';
    final fileSize = material['fileSize'] as String? ?? 'Unknown size';
    final uploadedAt = material['uploadedAt'] as Timestamp?;
    final isImage = material['isImage'] == true;
    final isVideo = material['isVideo'] == true;
    final isDocument = material['isDocument'] == true;
    
    // Format upload date
    String uploadDate = 'Unknown date';
    if (uploadedAt != null) {
      final date = uploadedAt.toDate();
      uploadDate = '${date.day}/${date.month}/${date.year}';
    }
    
    // Get file type indicator
    String fileType = 'File';
    Color typeColor = Colors.grey;
    if (isImage) {
      fileType = 'Image';
      typeColor = Colors.orange;
    } else if (isVideo) {
      fileType = 'Video';
      typeColor = Colors.purple;
    } else if (isDocument) {
      fileType = 'Document';
      typeColor = Colors.blue;
    }
    
    return Container(
      margin: const EdgeInsets.only(bottom: 12),
      padding: const EdgeInsets.all(12),
      decoration: BoxDecoration(
        color: Colors.grey[50],
        borderRadius: BorderRadius.circular(8),
        border: Border.all(color: Colors.grey[200]!),
      ),
      child: Row(
        children: [
          // File icon with type indicator
          Stack(
            children: [
              Container(
                padding: const EdgeInsets.all(8),
                decoration: BoxDecoration(
                  color: const Color(0xFF006A5B).withOpacity(0.1),
                  borderRadius: BorderRadius.circular(8),
                ),
                child: Icon(
                  _getFileIcon(fileName),
                  color: const Color(0xFF006A5B),
                  size: 24,
                ),
              ),
              // File type badge
              Positioned(
                right: -2,
                top: -2,
                child: Container(
                  padding: const EdgeInsets.symmetric(horizontal: 4, vertical: 2),
                  decoration: BoxDecoration(
                    color: typeColor,
                    borderRadius: BorderRadius.circular(10),
                  ),
                  child: Text(
                    fileType.substring(0, 1).toUpperCase(),
                    style: const TextStyle(
                      color: Colors.white,
                      fontSize: 8,
                      fontWeight: FontWeight.bold,
                    ),
                  ),
                ),
              ),
            ],
          ),
          const SizedBox(width: 12),
          // Material information
          Expanded(
            child: Column(
              crossAxisAlignment: CrossAxisAlignment.start,
              children: [
                Text(
                  material['title'] ?? 'Untitled',
                  style: const TextStyle(
                    fontSize: 16,
                    fontWeight: FontWeight.w600,
                    color: Color(0xFF006A5B),
                  ),
                  maxLines: 1,
                  overflow: TextOverflow.ellipsis,
                ),
                if (material['description'] != null) ...[
                  const SizedBox(height: 2),
                  Text(
                    material['description'],
                    style: TextStyle(
                      fontSize: 14,
                      color: Colors.grey[600],
                    ),
                    maxLines: 2,
                    overflow: TextOverflow.ellipsis,
                  ),
                ],
                const SizedBox(height: 4),
                // File details row
                Row(
                  children: [
                    Container(
                      padding: const EdgeInsets.symmetric(horizontal: 6, vertical: 2),
                      decoration: BoxDecoration(
                        color: typeColor.withOpacity(0.1),
                        borderRadius: BorderRadius.circular(4),
                      ),
                      child: Text(
                        fileType,
                        style: TextStyle(
                          color: typeColor,
                          fontSize: 10,
                          fontWeight: FontWeight.bold,
                        ),
                      ),
                    ),
                    const SizedBox(width: 8),
                    Text(
                      fileSize,
                      style: TextStyle(
                        color: Colors.grey[500],
                        fontSize: 10,
                      ),
                    ),
                    const Spacer(),
                    Text(
                      uploadDate,
                      style: TextStyle(
                        color: Colors.grey[500],
                        fontSize: 10,
                      ),
                    ),
                  ],
                ),
              ],
            ),
          ),
          const SizedBox(width: 8),
          // Action buttons
          Column(
            children: [
              // Download button
              IconButton(
                onPressed: () {
                  final downloadUrl = material['downloadUrl'] as String?;
                  if (downloadUrl != null) {
                    _downloadFile(downloadUrl, material['title'] ?? fileName);
                  }
                },
                icon: const Icon(Icons.download, size: 20),
                color: const Color(0xFF006A5B),
                tooltip: 'Download',
                constraints: const BoxConstraints(
                  minWidth: 32,
                  minHeight: 32,
                ),
              ),
              // Open button
              IconButton(
                onPressed: () => _openMaterial(material),
                icon: const Icon(Icons.open_in_new, size: 20),
                color: const Color(0xFF006A5B),
                tooltip: 'Open',
                constraints: const BoxConstraints(
                  minWidth: 32,
                  minHeight: 32,
                ),
              ),
            ],
          ),
        ],
      ),
    );
  }

  Color _getTherapyColor(String therapyType) {
    switch (therapyType.toLowerCase()) {
      case 'speech':
        return const Color(0xFFFFA07A);
      case 'occupational':
        return const Color(0xFF87CEEB);
      case 'physical':
        return const Color(0xFFE8A87C);
      case 'cognitive':
        return const Color(0xFF98FB98);
      default:
        return const Color(0xFF006A5B);
    }
  }

  IconData _getTherapyIcon(String therapyType) {
    switch (therapyType.toLowerCase()) {
      case 'speech':
        return Icons.record_voice_over;
      case 'occupational':
        return Icons.accessibility_new;
      case 'physical':
        return Icons.fitness_center;
      case 'cognitive':
        return Icons.psychology;
      default:
        return Icons.healing;
    }
  }

  IconData _getFileIcon(String fileName) {
    final extension = fileName.split('.').last.toLowerCase();
    switch (extension) {
      case 'pdf':
        return Icons.picture_as_pdf;
      case 'doc':
      case 'docx':
        return Icons.description;
      case 'jpg':
      case 'jpeg':
      case 'png':
        return Icons.image;
      case 'mp4':
      case 'avi':
        return Icons.video_file;
      case 'mp3':
      case 'wav':
        return Icons.audio_file;
      default:
        return Icons.insert_drive_file;
    }
  }

  void _openMaterial(Map<String, dynamic> material) {
    final downloadUrl = material['downloadUrl'] as String?;
    final fileName = material['fileName'] as String?;
    final title = material['title'] as String?;
    final isImage = material['isImage'] == true;
    final isVideo = material['isVideo'] == true;
    final isDocument = material['isDocument'] == true;
    
    if (downloadUrl != null) {
      // Increment download count
      final materialId = material['materialId'] ?? material['clinicMaterialId'];
      if (materialId != null) {
        ParentMaterialsService.incrementDownloadCount(materialId);
      }
      
      // Show different options based on file type
      if (isImage) {
        _showImageViewer(downloadUrl, title ?? fileName ?? 'Image');
      } else if (isVideo) {
        _showVideoOptions(downloadUrl, title ?? fileName ?? 'Video');
      } else if (isDocument) {
        _showDocumentOptions(downloadUrl, title ?? fileName ?? 'Document');
      } else {
        // Generic file - show download options
        _showFileOptions(downloadUrl, title ?? fileName ?? 'File');
      }
    } else {
      ScaffoldMessenger.of(context).showSnackBar(
        const SnackBar(
          content: Text('Material not available for download'),
          backgroundColor: Colors.red,
        ),
      );
    }
  }

  // Show image in full screen with download option
  void _showImageViewer(String imageUrl, String title) {
    showDialog(
      context: context,
      builder: (context) => Dialog(
        backgroundColor: Colors.black,
        child: Container(
          constraints: BoxConstraints(
            maxHeight: MediaQuery.of(context).size.height * 0.9,
            maxWidth: MediaQuery.of(context).size.width * 0.95,
          ),
          child: Column(
            children: [
              // Header with title and close button
              Container(
                color: const Color(0xFF006A5B),
                padding: const EdgeInsets.symmetric(horizontal: 16, vertical: 12),
                child: Row(
                  children: [
                    Expanded(
                      child: Text(
                        title,
                        style: const TextStyle(
                          color: Colors.white,
                          fontSize: 16,
                          fontWeight: FontWeight.bold,
                        ),
                        overflow: TextOverflow.ellipsis,
                      ),
                    ),
                    IconButton(
                      icon: const Icon(Icons.download, color: Colors.white),
                      onPressed: () => _downloadFile(imageUrl, title),
                      tooltip: 'Download Image',
                    ),
                    IconButton(
                      icon: const Icon(Icons.close, color: Colors.white),
                      onPressed: () => Navigator.pop(context),
                    ),
                  ],
                ),
              ),
              // Image viewer
              Expanded(
                child: InteractiveViewer(
                  minScale: 0.5,
                  maxScale: 3.0,
                  child: Center(
                    child: Image.network(
                      imageUrl,
                      fit: BoxFit.contain,
                      loadingBuilder: (context, child, loadingProgress) {
                        if (loadingProgress == null) return child;
                        return Center(
                          child: CircularProgressIndicator(
                            value: loadingProgress.expectedTotalBytes != null
                                ? loadingProgress.cumulativeBytesLoaded /
                                    loadingProgress.expectedTotalBytes!
                                : null,
                            color: const Color(0xFF006A5B),
                          ),
                        );
                      },
                      errorBuilder: (context, error, stackTrace) {
                        return const Center(
                          child: Column(
                            mainAxisAlignment: MainAxisAlignment.center,
                            children: [
                              Icon(Icons.error, size: 64, color: Colors.red),
                              SizedBox(height: 16),
                              Text(
                                'Failed to load image',
                                style: TextStyle(color: Colors.white),
                              ),
                            ],
                          ),
                        );
                      },
                    ),
                  ),
                ),
              ),
            ],
          ),
        ),
      ),
    );
  }

  // Show video options
  void _showVideoOptions(String videoUrl, String title) {
    showDialog(
      context: context,
      builder: (context) => AlertDialog(
        title: Text('Open Video: $title'),
        content: const Text('Choose how you want to view this video:'),
        actions: [
          TextButton(
            onPressed: () => Navigator.pop(context),
            child: const Text('Cancel'),
          ),
          ElevatedButton.icon(
            onPressed: () {
              Navigator.pop(context);
              _downloadFile(videoUrl, title);
            },
            icon: const Icon(Icons.download, color: Colors.white),
            label: const Text('Download', style: TextStyle(color: Colors.white)),
            style: ElevatedButton.styleFrom(
              backgroundColor: const Color(0xFF006A5B),
            ),
          ),
          ElevatedButton.icon(
            onPressed: () {
              Navigator.pop(context);
              _openInBrowser(videoUrl);
            },
            icon: const Icon(Icons.play_arrow, color: Colors.white),
            label: const Text('Play', style: TextStyle(color: Colors.white)),
            style: ElevatedButton.styleFrom(
              backgroundColor: const Color(0xFF006A5B),
            ),
          ),
        ],
      ),
    );
  }

  // Show document options
  void _showDocumentOptions(String documentUrl, String title) {
    showDialog(
      context: context,
      builder: (context) => AlertDialog(
        title: Text('Open Document: $title'),
        content: const Text('Choose how you want to access this document:'),
        actions: [
          TextButton(
            onPressed: () => Navigator.pop(context),
            child: const Text('Cancel'),
          ),
          ElevatedButton.icon(
            onPressed: () {
              Navigator.pop(context);
              _downloadFile(documentUrl, title);
            },
            icon: const Icon(Icons.download, color: Colors.white),
            label: const Text('Download', style: TextStyle(color: Colors.white)),
            style: ElevatedButton.styleFrom(
              backgroundColor: const Color(0xFF006A5B),
            ),
          ),
          ElevatedButton.icon(
            onPressed: () {
              Navigator.pop(context);
              _openInBrowser(documentUrl);
            },
            icon: const Icon(Icons.open_in_browser, color: Colors.white),
            label: const Text('View Online', style: TextStyle(color: Colors.white)),
            style: ElevatedButton.styleFrom(
              backgroundColor: const Color(0xFF006A5B),
            ),
          ),
        ],
      ),
    );
  }

  // Show generic file options
  void _showFileOptions(String fileUrl, String title) {
    showDialog(
      context: context,
      builder: (context) => AlertDialog(
        title: Text('Open File: $title'),
        content: const Text('Choose an action for this file:'),
        actions: [
          TextButton(
            onPressed: () => Navigator.pop(context),
            child: const Text('Cancel'),
          ),
          ElevatedButton.icon(
            onPressed: () {
              Navigator.pop(context);
              _downloadFile(fileUrl, title);
            },
            icon: const Icon(Icons.download, color: Colors.white),
            label: const Text('Download', style: TextStyle(color: Colors.white)),
            style: ElevatedButton.styleFrom(
              backgroundColor: const Color(0xFF006A5B),
            ),
          ),
          ElevatedButton.icon(
            onPressed: () {
              Navigator.pop(context);
              _openInBrowser(fileUrl);
            },
            icon: const Icon(Icons.open_in_browser, color: Colors.white),
            label: const Text('Open', style: TextStyle(color: Colors.white)),
            style: ElevatedButton.styleFrom(
              backgroundColor: const Color(0xFF006A5B),
            ),
          ),
        ],
      ),
    );
  }

  // Download file function
  Future<void> _downloadFile(String url, String fileName) async {
    try {
      // For web, we can use the browser's download functionality
      if (await canLaunch(url)) {
        await launch(url, forceWebView: false);
        
        ScaffoldMessenger.of(context).showSnackBar(
          SnackBar(
            content: Text('Downloading $fileName...'),
            backgroundColor: const Color(0xFF006A5B),
            action: SnackBarAction(
              label: 'View Downloads',
              textColor: Colors.white,
              onPressed: () {
                // Could open downloads folder or show instruction
                _showDownloadInfo();
              },
            ),
          ),
        );
      } else {
        throw 'Could not download file';
      }
    } catch (e) {
      ScaffoldMessenger.of(context).showSnackBar(
        SnackBar(
          content: Text('Error downloading file: $e'),
          backgroundColor: Colors.red,
        ),
      );
    }
  }

<<<<<<< HEAD
=======
  // Open file in browser
  Future<void> _openInBrowser(String url) async {
    try {
      if (await canLaunch(url)) {
        await launch(url, forceWebView: true, enableJavaScript: true);
      } else {
        throw 'Could not open file';
      }
    } catch (e) {
      ScaffoldMessenger.of(context).showSnackBar(
        SnackBar(
          content: Text('Error opening file: $e'),
          backgroundColor: Colors.red,
        ),
      );
    }
  }

  // Show download information
  void _showDownloadInfo() {
    showDialog(
      context: context,
      builder: (context) => AlertDialog(
        title: const Text('Download Information'),
        content: const Text(
          'Your file is being downloaded to your device\'s Downloads folder. '
          'Check your browser\'s download section or your file manager to access it.'
        ),
        actions: [
          TextButton(
            onPressed: () => Navigator.pop(context),
            child: const Text('OK'),
          ),
        ],
      ),
    );
  }

  Widget _buildMaterialFolder(String title, IconData icon, Color color,
      String subtitle, String category) {
    return StreamBuilder<QuerySnapshot>(
      stream: ParentMaterialsService.getTherapyMaterials(category, clinicId: _parentId.isNotEmpty ? 'CLI02' : null),
      builder: (context, snapshot) {
        int materialCount = 0;
        if (snapshot.hasData) {
          materialCount = snapshot.data!.docs.length;
        }
>>>>>>> ce84bb1a


  @override
  Widget build(BuildContext context) {
    final Size mq = MediaQuery.of(context).size;

    return Scaffold(
      appBar: AppBar(
        title: const Text(
          'Dashboard',
          style: TextStyle(color: Colors.white),
        ),
        backgroundColor: const Color(0xFF006A5B),
        leading: Builder(
          builder: (BuildContext context) {
            return IconButton(
              icon: const Icon(Icons.menu),
              color: Colors.white,
              onPressed: () {
                Scaffold.of(context).openDrawer();
              },
            );
          },
        ),
      ),
      drawer: const ParentNavbar(),
      body: Stack(
        children: [
          // Background images with fallback gradients
          Positioned(
            top: 0,
            left: 0,
            right: 0,
            child: ConstrainedBox(
              constraints: BoxConstraints.expand(height: mq.height * 0.30),
              child: Container(
                decoration: const BoxDecoration(
                  gradient: LinearGradient(
                    begin: Alignment.topCenter,
                    end: Alignment.bottomCenter,
                    colors: [
                      Color.fromARGB(255, 255, 255, 255),
                      Color.fromARGB(255, 255, 255, 255)
                    ],
                  ),
                ),
                child: Image.asset(
                  'asset/images/Ellipse 1.png',
                  fit: BoxFit.cover,
                  errorBuilder: (context, error, stackTrace) {
                    return Container(); // Gradient fallback
                  },
                ),
              ),
            ),
          ),
          Positioned(
            bottom: 0,
            left: 0,
            right: 0,
            child: ConstrainedBox(
              constraints: BoxConstraints.expand(height: mq.height * 0.3),
              child: Container(
                decoration: const BoxDecoration(
                  gradient: LinearGradient(
                    begin: Alignment.bottomCenter,
                    end: Alignment.topCenter,
                    colors: [Color(0xFF67AFA5), Colors.white],
                  ),
                ),
                child: Image.asset(
                  'asset/images/Ellipse 2.png',
                  fit: BoxFit.cover,
                  errorBuilder: (context, error, stackTrace) {
                    return Container(); // Gradient fallback
                  },
                ),
              ),
            ),
          ),
          Padding(
            padding: const EdgeInsets.all(8.0),
            child: CustomScrollView(
              slivers: <Widget>[
                const SliverToBoxAdapter(
                  child: SizedBox(height: 30),
                ),

                // Search bar
                SliverToBoxAdapter(
                  child: Container(
                    margin: const EdgeInsets.symmetric(horizontal: 16.0),
                    padding: const EdgeInsets.symmetric(
                        horizontal: 16.0, vertical: 8.0),
                    decoration: BoxDecoration(
                      color: Colors.white,
                      borderRadius: BorderRadius.circular(25.0),
                      boxShadow: [
                        BoxShadow(
                          color: Colors.grey.withOpacity(0.3),
                          spreadRadius: 2,
                          blurRadius: 5,
                          offset: const Offset(0, 3),
                        ),
                      ],
                    ),
                    child: TextField(
                      controller: _searchController,
                      decoration: const InputDecoration(
                        hintText: 'Search therapy materials...',
                        prefixIcon:
                            Icon(Icons.search, color: Color(0xFF006A5B)),
                        border: InputBorder.none,
                      ),
                      onChanged: (value) {
                        setState(() {
                          _searchQuery = value.toLowerCase();
                        });
                      },
                    ),
                  ),
                ),

                const SliverToBoxAdapter(
                  child: SizedBox(height: 16),
                ),

                // Material Categories Section
                SliverToBoxAdapter(
                  child: Container(
                    margin: const EdgeInsets.symmetric(horizontal: 16.0),
                    child: Column(
                      crossAxisAlignment: CrossAxisAlignment.start,
                      children: [
                        const Text(
                          'Material Categories',
                          style: TextStyle(
                            fontSize: 20,
                            fontWeight: FontWeight.bold,
                            color: Color.fromARGB(255, 0, 0, 0),
                          ),
                        ),
                        const SizedBox(height: 16),
                        GridView.count(
                          shrinkWrap: true,
                          physics: const NeverScrollableScrollPhysics(),
                          crossAxisCount: 2,
                          crossAxisSpacing: 16,
                          mainAxisSpacing: 16,
                          childAspectRatio: 0.95,
                          children: _materialCategories.map((category) {
                            return _buildMaterialCategoryCard(category);
                          }).toList(),
                        ),
                      ],
                    ),
                  ),
                ),

                const SliverToBoxAdapter(
                  child: SizedBox(height: 24),
                ),

                // Filter dropdown button
                SliverToBoxAdapter(
                  child: Container(
                    margin: const EdgeInsets.symmetric(horizontal: 16.0),
                    child: Row(
                      mainAxisAlignment: MainAxisAlignment.spaceBetween,
                      children: [
                        const Text(
                          'Filter by Category:',
                          style: TextStyle(
                            fontSize: 16,
                            fontWeight: FontWeight.w600,
                            color: Color(0xFF006A5B),
                          ),
                        ),
                        Container(
                          padding: const EdgeInsets.symmetric(horizontal: 12.0),
                          decoration: BoxDecoration(
                            color: Colors.white,
                            borderRadius: BorderRadius.circular(8.0),
                            border: Border.all(color: const Color(0xFF006A5B)),
                            boxShadow: [
                              BoxShadow(
                                color: Colors.grey.withOpacity(0.3),
                                spreadRadius: 1,
                                blurRadius: 3,
                                offset: const Offset(0, 2),
                              ),
                            ],
                          ),
                          child: DropdownButton<String>(
                            value: _selectedTherapyType,
                            icon: const Icon(Icons.arrow_drop_down,
                                color: Color(0xFF006A5B)),
                            iconSize: 24,
                            elevation: 16,
                            style: const TextStyle(color: Color(0xFF006A5B)),
                            underline: Container(),
                            onChanged: (String? newValue) {
                              setState(() {
                                _selectedTherapyType = newValue!;
                              });
                              _fetchYouTubeVideos(); // Refresh YouTube videos with new therapy type
                            },
                            items: _availableTherapyTypes
                                .map<DropdownMenuItem<String>>((String value) {
                              return DropdownMenuItem<String>(
                                value: value,
                                child: Text(value),
                              );
                            }).toList(),
                          ),
                        ),
                      ],
                    ),
                  ),
                ),

                const SliverToBoxAdapter(
                  child: SizedBox(height: 20),
                ),

                // YouTube Videos Section Header
                const SliverToBoxAdapter(
                  child: Padding(
                    padding: EdgeInsets.symmetric(horizontal: 16.0),
                    child: Text(
                      'YouTube Therapy Videos',
                      style: TextStyle(
                        fontSize: 20,
                        fontWeight: FontWeight.bold,
                        color: Color(0xFF006A5B),
                        fontFamily: 'Poppins',
                      ),
                    ),
                  ),
                ),
                const SliverToBoxAdapter(
                  child: SizedBox(height: 15),
                ),
                _buildYouTubeVideos(),
                const SliverToBoxAdapter(
                  child: SizedBox(height: 80), // Extra space at bottom
                ),
              ],
            ),
          ),
        ],
      ),
      floatingActionButton: FloatingActionButton(
        onPressed: _openKindoraCamera,
        backgroundColor: const Color(0xFF006A5B),
        child: const Icon(
          Icons.camera_alt,
          color: Colors.white,
          size: 28,
        ),
        tooltip: 'Take Photo with Kindora Camera',
      ),
      floatingActionButtonLocation: FloatingActionButtonLocation.centerFloat,
    );
  }

  Widget _buildYouTubeVideos() {
    if (_loadingYouTubeVideos) {
      return const SliverToBoxAdapter(
        child: Center(
          child: Padding(
            padding: EdgeInsets.all(20.0),
            child: CircularProgressIndicator(
              color: Color(0xFF006A5B),
            ),
          ),
        ),
      );
    }

    if (_youtubeVideos.isEmpty) {
      return const SliverToBoxAdapter(
        child: Center(
          child: Padding(
            padding: EdgeInsets.all(20.0),
            child: Column(
              children: [
                Icon(
                  Icons.video_library,
                  size: 64,
                  color: Colors.grey,
                ),
                SizedBox(height: 16),
                Text(
                  'No YouTube videos found',
                  style: TextStyle(
                    fontSize: 16,
                    color: Colors.grey,
                    fontFamily: 'Poppins',
                  ),
                ),
              ],
            ),
          ),
        ),
      );
    }

    // Filter videos based on search query and limit to 3 videos
    final filteredVideos = _youtubeVideos
        .where((video) {
          if (_searchQuery.isEmpty) return true;
          final title = video['title'].toString().toLowerCase();
          final description = video['description'].toString().toLowerCase();
          return title.contains(_searchQuery) ||
              description.contains(_searchQuery);
        })
        .take(3)
        .toList(); // Limit to exactly 3 videos

    if (filteredVideos.isEmpty) {
      return const SliverToBoxAdapter(
        child: Center(
          child: Padding(
            padding: EdgeInsets.all(20.0),
            child: Text(
              'No YouTube videos found for the selected category',
              style: TextStyle(
                fontSize: 16,
                color: Colors.grey,
                fontFamily: 'Poppins',
              ),
            ),
          ),
        ),
      );
    }

    return SliverToBoxAdapter(
      child: Container(
        height: 200,
        margin: const EdgeInsets.symmetric(horizontal: 16.0),
        child: ListView.builder(
          scrollDirection: Axis.horizontal,
          itemCount: filteredVideos.length,
          itemBuilder: (context, index) {
            final video = filteredVideos[index];

            return Container(
              width: 280,
              margin: const EdgeInsets.only(right: 12.0),
              decoration: BoxDecoration(
                borderRadius: BorderRadius.circular(12.0),
                color: Colors.white,
                boxShadow: [
                  BoxShadow(
                    color: Colors.grey.withOpacity(0.3),
                    spreadRadius: 2,
                    blurRadius: 5,
                    offset: const Offset(0, 3),
                  ),
                ],
              ),
              child: GestureDetector(
                onTap: () {
                  _showVideoDetail(video);
                },
                child: Column(
                  children: [
                    // Video thumbnail
                    Expanded(
                      flex: 3,
                      child: Stack(
                        children: [
                          ClipRRect(
                            borderRadius: const BorderRadius.only(
                              topLeft: Radius.circular(12.0),
                              topRight: Radius.circular(12.0),
                            ),
                            child: Image.network(
                              video['thumbnail'],
                              fit: BoxFit.cover,
                              width: double.infinity,
                              height: double.infinity,
                              errorBuilder: (context, error, stackTrace) {
                                return Container(
                                  color:
                                      const Color(0xFF006A5B).withOpacity(0.1),
                                  child: const Icon(
                                    Icons.play_circle_outline,
                                    size: 50,
                                    color: Color(0xFF006A5B),
                                  ),
                                );
                              },
                            ),
                          ),
                          // Play button overlay
                          Center(
                            child: Container(
                              padding: const EdgeInsets.all(12.0),
                              decoration: BoxDecoration(
                                color: Colors.black.withOpacity(0.7),
                                shape: BoxShape.circle,
                              ),
                              child: const Icon(
                                Icons.play_arrow,
                                color: Colors.white,
                                size: 28,
                              ),
                            ),
                          ),
                        ],
                      ),
                    ),
                    // Video info
                    Expanded(
                      flex: 1,
                      child: Padding(
                        padding: const EdgeInsets.all(12.0),
                        child: Column(
                          crossAxisAlignment: CrossAxisAlignment.start,
                          mainAxisAlignment: MainAxisAlignment.center,
                          children: [
                            Text(
                              video['title'] ?? 'Untitled Video',
                              style: const TextStyle(
                                fontSize: 14,
                                fontWeight: FontWeight.bold,
                                color: Color(0xFF006A5B),
                                fontFamily: 'Poppins',
                              ),
                              maxLines: 2,
                              overflow: TextOverflow.ellipsis,
                            ),
                            const SizedBox(height: 4),
                            Text(
                              video['channelTitle'] ?? '',
                              style: const TextStyle(
                                fontSize: 10,
                                color: Colors.grey,
                                fontFamily: 'Poppins',
                              ),
                              maxLines: 1,
                              overflow: TextOverflow.ellipsis,
                            ),
                          ],
                        ),
                      ),
                    ),
                  ],
                ),
              ),
            );
          },
        ),
      ),
    );
  }

  void _showVideoDetail(Map<String, dynamic> videoData) {
    showDialog(
      context: context,
      builder: (context) => AlertDialog(
        title: Text(
          videoData['title'] ?? 'Video',
          style: const TextStyle(fontSize: 16),
          maxLines: 2,
          overflow: TextOverflow.ellipsis,
        ),
        content: SingleChildScrollView(
          child: Column(
            mainAxisSize: MainAxisSize.min,
            crossAxisAlignment: CrossAxisAlignment.start,
            children: [
              Image.network(
                videoData['thumbnail'],
                width: double.infinity,
                fit: BoxFit.cover,
              ),
              const SizedBox(height: 16),
              Text(
                'Channel: ${videoData['channelTitle'] ?? 'Unknown'}',
                style: const TextStyle(fontWeight: FontWeight.bold),
              ),
              const SizedBox(height: 8),
              if (videoData['description'] != null)
                Text(
                  videoData['description'].toString().length > 200
                      ? '${videoData['description'].toString().substring(0, 200)}...'
                      : videoData['description'].toString(),
                  style: const TextStyle(fontSize: 14),
                ),
              const SizedBox(height: 8),
              Text(
                'Published: ${_formatDate(videoData['publishedAt'])}',
                style: const TextStyle(fontSize: 12, color: Colors.grey),
              ),
            ],
          ),
        ),
        actions: [
          TextButton(
            onPressed: () => Navigator.pop(context),
            child: const Text('Close'),
          ),
          ElevatedButton(
            onPressed: () {
              Navigator.pop(context);
              _playVideoInApp(videoData['id'], videoData['title']);
            },
            child: const Text('Watch in App'),
          ),
          TextButton(
            onPressed: () {
              Navigator.pop(context);
              _openYouTubeVideo(videoData['id']);
            },
            child: const Text('Open in YouTube'),
          ),
        ],
      ),
    );
  }

  void _playVideoInApp(String videoId, String title) {
    Navigator.push(
      context,
      MaterialPageRoute(
        builder: (context) => EmbeddedVideoPlayer(
          videoId: videoId,
          title: title.isNotEmpty ? title : 'Therapy Video',
        ),
      ),
    );
  }

  void _openYouTubeVideo(String videoId) async {
    final youtubeUrl = 'https://www.youtube.com/watch?v=$videoId';
    final youtubeAppUrl = 'youtube://watch?v=$videoId';

    try {
      // Try to open in YouTube app first
      if (await canLaunch(youtubeAppUrl)) {
        await launch(youtubeAppUrl);
      } else if (await canLaunch(youtubeUrl)) {
        // Fallback to web browser
        await launch(youtubeUrl, forceWebView: false, enableJavaScript: true);
      } else {
        throw 'Could not launch video';
      }
    } catch (e) {
      if (mounted) {
        ScaffoldMessenger.of(context).showSnackBar(
          SnackBar(content: Text('Could not open video: $e')),
        );
      }
    }
  }

  String _formatDate(String? dateString) {
    if (dateString == null) return 'Unknown';
    try {
      final date = DateTime.parse(dateString);
      return '${date.day}/${date.month}/${date.year}';
    } catch (e) {
      return 'Unknown';
    }
  }

  // Camera functionality
  Future<void> _openKindoraCamera() async {
    // Show camera options dialog
    showDialog(
      context: context,
      builder: (BuildContext context) {
        return AlertDialog(
          title: const Text(
            'Kindora Camera',
            style: TextStyle(
              color: Color(0xFF006A5B),
              fontWeight: FontWeight.bold,
            ),
          ),
          content: const Text(
            'Take a photo to share with your therapy team or save therapy progress.',
            style: TextStyle(fontSize: 16),
          ),
          actions: [
            TextButton(
              onPressed: () => Navigator.pop(context),
              child: const Text('Cancel'),
            ),
            ElevatedButton.icon(
              onPressed: () {
                Navigator.pop(context);
                _launchCamera();
              },
              icon: const Icon(Icons.camera_alt, color: Colors.white),
              label: const Text('Open Camera', style: TextStyle(color: Colors.white)),
              style: ElevatedButton.styleFrom(
                backgroundColor: const Color(0xFF006A5B),
                foregroundColor: Colors.white,
              ),
            ),
          ],
        );
      },
    );
  }

  Future<void> _launchCamera() async {
    try {
      final result = await Navigator.push(
        context,
        MaterialPageRoute(
          builder: (context) => KindoraCameraScreen(),
        ),
      );
      
      if (result == 'sent') {
        ScaffoldMessenger.of(context).showSnackBar(
          const SnackBar(
            content: Text('Photo sent successfully to therapy team!'),
            backgroundColor: Colors.green,
            duration: Duration(seconds: 3),
          ),
        );
      } else if (result == 'saved') {
        ScaffoldMessenger.of(context).showSnackBar(
          const SnackBar(
            content: Text('Photo saved to device!'),
            backgroundColor: Colors.blue,
            duration: Duration(seconds: 3),
          ),
        );
      }
    } catch (e) {
      ScaffoldMessenger.of(context).showSnackBar(
        SnackBar(
          content: Text('Error opening camera: $e'),
          backgroundColor: Colors.red,
          duration: const Duration(seconds: 3),
        ),
      );
    }
  }

  // Build Material Category Card
  Widget _buildMaterialCategoryCard(Map<String, dynamic> category) {
    return StreamBuilder<QuerySnapshot>(
      stream: _clinicId.isNotEmpty
          ? FirebaseFirestore.instance
              .collection('ClinicMaterials')
              .where('category', isEqualTo: category['title'].toString().toLowerCase())
              .where('clinicId', isEqualTo: _clinicId)
              .where('isActive', isEqualTo: true)
              .snapshots()
          : null,
      builder: (context, snapshot) {
        int materialCount = 0;
        if (snapshot.hasData) {
          materialCount = snapshot.data!.docs.length;
        }

        return Container(
          decoration: BoxDecoration(
            color: Colors.white,
            borderRadius: BorderRadius.circular(20),
            boxShadow: [
              BoxShadow(
                color: Colors.black.withOpacity(0.08),
                blurRadius: 15,
                offset: const Offset(0, 5),
              ),
            ],
          ),
          child: Material(
            color: Colors.transparent,
            child: InkWell(
              borderRadius: BorderRadius.circular(20),
              onTap: () => _openMaterialCategory(category['title'], category['color']),
              child: Padding(
                padding: const EdgeInsets.symmetric(horizontal: 12, vertical: 10),
                child: Column(
                  mainAxisSize: MainAxisSize.min,
                  mainAxisAlignment: MainAxisAlignment.center,
                  children: [
                    Container(
                      width: 48,
                      height: 48,
                      decoration: BoxDecoration(
                        color: category['color'].withOpacity(0.08),
                        borderRadius: BorderRadius.circular(12),
                      ),
                      child: Icon(
                        category['icon'],
                        size: 24,
                        color: category['color'],
                      ),
                    ),
                    const SizedBox(height: 8),
                    Text(
                      category['title'],
                      style: const TextStyle(
                        fontSize: 15,
                        fontWeight: FontWeight.bold,
                        color: Color(0xFF2D3748),
                      ),
                      textAlign: TextAlign.center,
                      maxLines: 1,
                      overflow: TextOverflow.ellipsis,
                    ),
                    const SizedBox(height: 6),
                    Text(
                      category['subtitle'],
                      style: TextStyle(
                        fontSize: 12,
                        color: Colors.grey[600],
                      ),
                      textAlign: TextAlign.center,
                      maxLines: 2,
                      overflow: TextOverflow.ellipsis,
                    ),
                    const SizedBox(height: 8),
                    Container(
                      padding: const EdgeInsets.symmetric(horizontal: 10, vertical: 4),
                      decoration: BoxDecoration(
                        color: category['color'].withOpacity(0.1),
                        borderRadius: BorderRadius.circular(12),
                      ),
                      child: Text(
                        '$materialCount files',
                        style: TextStyle(
                          fontSize: 11,
                          color: category['color'],
                          fontWeight: FontWeight.w600,
                        ),
                      ),
                    ),
                  ],
                ),
              ),
            ),
          ),
        );
      },
    );
  }

  // Open Material Category
  void _openMaterialCategory(String categoryTitle, Color categoryColor) {
    Navigator.push(
      context,
      MaterialPageRoute(
        builder: (context) => MaterialCategoryPage(
          categoryTitle: categoryTitle,
          categoryColor: categoryColor,
          clinicId: _clinicId,
        ),
      ),
    );
  }
}

// Material Viewer for displaying PDF and other content
class MaterialViewer extends StatefulWidget {
  final Map<String, dynamic> material;
  final Color categoryColor;

  const MaterialViewer({
    super.key, 
    required this.material,
    required this.categoryColor,
  });

  @override
  State<MaterialViewer> createState() => _MaterialViewerState();
}

class _MaterialViewerState extends State<MaterialViewer> {
  bool _isLoading = false;

  @override
  Widget build(BuildContext context) {
    final String materialTitle = widget.material['title'] ?? 'Material';
    final String? fileUrl = widget.material['downloadUrl'] ?? widget.material['fileUrl'];
    final String? description = widget.material['description'];
    
    return Scaffold(
      appBar: AppBar(
        title: Text(
          materialTitle,
          style: const TextStyle(color: Colors.white),
        ),
        backgroundColor: widget.categoryColor,
        iconTheme: const IconThemeData(color: Colors.white),
        actions: [
          IconButton(
            icon: const Icon(Icons.download, color: Colors.white),
            onPressed: () => _downloadMaterial(),
            tooltip: 'Download',
          ),
        ],
      ),
      body: SingleChildScrollView(
        padding: const EdgeInsets.all(16.0),
        child: Column(
          crossAxisAlignment: CrossAxisAlignment.start,
          children: [
            // Material Info Card
            Card(
              elevation: 4,
              shape: RoundedRectangleBorder(
                borderRadius: BorderRadius.circular(12),
              ),
              child: Padding(
                padding: const EdgeInsets.all(16.0),
                child: Column(
                  crossAxisAlignment: CrossAxisAlignment.start,
                  children: [
                    Row(
                      children: [
                        Container(
                          width: 60,
                          height: 60,
                          decoration: BoxDecoration(
                            color: widget.categoryColor.withOpacity(0.1),
                            borderRadius: BorderRadius.circular(12),
                          ),
                          child: Icon(
                            Icons.picture_as_pdf,
                            color: widget.categoryColor,
                            size: 30,
                          ),
                        ),
                        const SizedBox(width: 16),
                        Expanded(
                          child: Column(
                            crossAxisAlignment: CrossAxisAlignment.start,
                            children: [
                              Text(
                                materialTitle,
                                style: const TextStyle(
                                  fontSize: 20,
                                  fontWeight: FontWeight.bold,
                                ),
                              ),
                              const SizedBox(height: 4),
                              Text(
                                'Category: ${widget.material['category']?.toString().toUpperCase() ?? 'Unknown'}',
                                style: TextStyle(
                                  fontSize: 14,
                                  color: widget.categoryColor,
                                  fontWeight: FontWeight.w600,
                                ),
                              ),
                            ],
                          ),
                        ),
                      ],
                    ),
                    if (description != null && description.isNotEmpty) ...[
                      const SizedBox(height: 16),
                      const Text(
                        'Description:',
                        style: TextStyle(
                          fontSize: 16,
                          fontWeight: FontWeight.bold,
                        ),
                      ),
                      const SizedBox(height: 8),
                      Text(
                        description,
                        style: const TextStyle(fontSize: 14),
                      ),
                    ],
                    const SizedBox(height: 16),
                    Text(
                      'Uploaded: ${_formatDate(widget.material['uploadedAt'])}',
                      style: TextStyle(
                        fontSize: 12,
                        color: Colors.grey[600],
                      ),
                    ),
                  ],
                ),
              ),
            ),
            
            const SizedBox(height: 24),
            
            // Action Buttons
            Row(
              children: [
                Expanded(
                  child: ElevatedButton.icon(
                    onPressed: fileUrl != null ? () => _viewInApp() : null,
                    icon: const Icon(Icons.visibility),
                    label: const Text('View in App'),
                    style: ElevatedButton.styleFrom(
                      backgroundColor: widget.categoryColor,
                      foregroundColor: Colors.white,
                      padding: const EdgeInsets.symmetric(vertical: 12),
                      shape: RoundedRectangleBorder(
                        borderRadius: BorderRadius.circular(8),
                      ),
                    ),
                  ),
                ),
                const SizedBox(width: 12),
                Expanded(
                  child: ElevatedButton.icon(
                    onPressed: fileUrl != null ? () => _downloadMaterial() : null,
                    icon: _isLoading 
                        ? const SizedBox(
                            width: 16,
                            height: 16,
                            child: CircularProgressIndicator(
                              strokeWidth: 2,
                              valueColor: AlwaysStoppedAnimation<Color>(Colors.white),
                            ),
                          )
                        : const Icon(Icons.download),
                    label: Text(_isLoading ? 'Downloading...' : 'Download'),
                    style: ElevatedButton.styleFrom(
                      backgroundColor: widget.categoryColor.withOpacity(0.8),
                      foregroundColor: Colors.white,
                      padding: const EdgeInsets.symmetric(vertical: 12),
                      shape: RoundedRectangleBorder(
                        borderRadius: BorderRadius.circular(8),
                      ),
                    ),
                  ),
                ),
              ],
            ),
            
            const SizedBox(height: 24),
            
            // Instructions
            Container(
              padding: const EdgeInsets.all(16),
              decoration: BoxDecoration(
                color: widget.categoryColor.withOpacity(0.1),
                borderRadius: BorderRadius.circular(12),
                border: Border.all(
                  color: widget.categoryColor.withOpacity(0.3),
                ),
              ),
              child: Column(
                crossAxisAlignment: CrossAxisAlignment.start,
                children: [
                  Row(
                    children: [
                      Icon(
                        Icons.info_outline,
                        color: widget.categoryColor,
                        size: 20,
                      ),
                      const SizedBox(width: 8),
                      Text(
                        'How to view this material:',
                        style: TextStyle(
                          fontSize: 16,
                          fontWeight: FontWeight.bold,
                          color: widget.categoryColor,
                        ),
                      ),
                    ],
                  ),
                  const SizedBox(height: 12),
                  const Text(
                    '• Tap "View in App" to view the PDF directly in the app\n'
                    '• Tap "Download" to save the file to your device\n'
                    '• Once downloaded, you can open it with any PDF reader app',
                    style: TextStyle(fontSize: 14),
                  ),
                ],
              ),
            ),
            
            if (fileUrl == null || fileUrl.isEmpty) ...[
              const SizedBox(height: 24),
              Container(
                padding: const EdgeInsets.all(16),
                decoration: BoxDecoration(
                  color: Colors.red.withOpacity(0.1),
                  borderRadius: BorderRadius.circular(12),
                  border: Border.all(
                    color: Colors.red.withOpacity(0.3),
                  ),
                ),
                child: const Row(
                  children: [
                    Icon(
                      Icons.error_outline,
                      color: Colors.red,
                      size: 20,
                    ),
                    SizedBox(width: 8),
                    Expanded(
                      child: Text(
                        'This material is not available for viewing. Please contact your clinic.',
                        style: TextStyle(
                          fontSize: 14,
                          color: Colors.red,
                        ),
                      ),
                    ),
                  ],
                ),
              ),
            ],
          ],
        ),
      ),
    );
  }

  Future<void> _viewInApp() async {
    final String? fileUrl = widget.material['downloadUrl'] ?? widget.material['fileUrl'];
    if (fileUrl != null && fileUrl.isNotEmpty) {
      try {
        // Navigate to in-app PDF viewer
        Navigator.push(
          context,
          MaterialPageRoute(
            builder: (context) => InAppPDFViewer(
              title: widget.material['title'] ?? 'Material',
              pdfUrl: fileUrl,
              categoryColor: widget.categoryColor,
            ),
          ),
        );
      } catch (e) {
        _showErrorDialog('Error opening file: ${e.toString()}');
      }
    } else {
      _showErrorDialog('File URL not available for this material.');
    }
  }

  Future<void> _downloadMaterial() async {
    if (_isLoading) return;
    
    setState(() {
      _isLoading = true;
    });

    try {
      final String? downloadUrl = widget.material['downloadUrl'] ?? widget.material['fileUrl'];
      
      if (downloadUrl == null || downloadUrl.isEmpty) {
        _showErrorDialog('Download URL not available for this material.');
        return;
      }

      // Request storage permission
      var status = await Permission.storage.status;
      if (!status.isGranted) {
        status = await Permission.storage.request();
        if (!status.isGranted) {
          _showErrorDialog('Storage permission is required to download files.');
          return;
        }
      }

      // Download the file
      final response = await http.get(Uri.parse(downloadUrl));
      
      if (response.statusCode == 200) {
        // Get the downloads directory
        Directory? downloadsDirectory;
        if (Platform.isAndroid) {
          downloadsDirectory = Directory('/storage/emulated/0/Download');
        } else {
          downloadsDirectory = await getApplicationDocumentsDirectory();
        }

        // Create filename
        final String fileName = widget.material['title'] ?? 'material';
        final String fileExtension = downloadUrl.split('.').last.split('?').first;
        final String fullFileName = '$fileName.$fileExtension';
        
        // Save file
        final File file = File('${downloadsDirectory.path}/$fullFileName');
        await file.writeAsBytes(response.bodyBytes);

        // Show success dialog
        _showSuccessDialog('File downloaded successfully!', file.path);
      } else {
        _showErrorDialog('Failed to download file. Please try again.');
      }
    } catch (e) {
      _showErrorDialog('Error downloading file: ${e.toString()}');
    } finally {
      setState(() {
        _isLoading = false;
      });
    }
  }

  void _showErrorDialog(String message) {
    showDialog(
      context: context,
      builder: (BuildContext context) {
        return AlertDialog(
          title: const Text('Error'),
          content: Text(message),
          actions: [
            TextButton(
              onPressed: () => Navigator.of(context).pop(),
              child: const Text('OK'),
            ),
          ],
        );
      },
    );
  }

  void _showSuccessDialog(String message, String filePath) {
    showDialog(
      context: context,
      builder: (BuildContext context) {
        return AlertDialog(
          title: const Text('Success'),
          content: Column(
            mainAxisSize: MainAxisSize.min,
            crossAxisAlignment: CrossAxisAlignment.start,
            children: [
              Text(message),
              const SizedBox(height: 8),
              Text(
                'Saved to: $filePath',
                style: TextStyle(
                  fontSize: 12,
                  color: Colors.grey[600],
                ),
              ),
            ],
          ),
          actions: [
            TextButton(
              onPressed: () => Navigator.of(context).pop(),
              child: const Text('OK'),
            ),
          ],
        );
      },
    );
  }

  String _formatDate(dynamic timestamp) {
    if (timestamp == null) return 'Unknown';
    try {
      if (timestamp is Timestamp) {
        final date = timestamp.toDate();
        return '${date.day}/${date.month}/${date.year}';
      }
      return 'Unknown';
    } catch (e) {
      return 'Unknown';
    }
  }
}

// Embedded YouTube Video Player for in-app video viewing
class EmbeddedVideoPlayer extends StatefulWidget {
  final String videoId;
  final String title;

  const EmbeddedVideoPlayer({
    super.key,
    required this.videoId,
    required this.title,
  });

  @override
  State<EmbeddedVideoPlayer> createState() => _EmbeddedVideoPlayerState();
}

class _EmbeddedVideoPlayerState extends State<EmbeddedVideoPlayer> {
  late YoutubePlayerController _controller;

  @override
  void initState() {
    super.initState();
    _initializePlayer();
  }

  void _initializePlayer() {
    _controller = YoutubePlayerController.fromVideoId(
      videoId: widget.videoId,
      autoPlay: false,
      params: const YoutubePlayerParams(
        mute: false,
        showControls: true,
        showFullscreenButton: true,
        loop: false,
        enableCaption: true,
        captionLanguage: 'en',
      ),
    );

    _controller.setFullScreenListener((isFullScreen) {
      // Handle fullscreen changes
    });
  }

  @override
  void dispose() {
    _controller.close();
    super.dispose();
  }

  @override
  Widget build(BuildContext context) {
    return Scaffold(
      appBar: AppBar(
        title: Text(
          widget.title,
          style: const TextStyle(color: Colors.white, fontSize: 16),
          maxLines: 1,
          overflow: TextOverflow.ellipsis,
        ),
        backgroundColor: const Color(0xFF006A5B),
        iconTheme: const IconThemeData(color: Colors.white),
        actions: [
          IconButton(
            icon: const Icon(Icons.open_in_browser, color: Colors.white),
            onPressed: () => _openInYouTube(),
            tooltip: 'Open in YouTube',
          ),
        ],
      ),
      body: Column(
        children: [
          // Video Player with fixed height
          Container(
            height: 250,
            width: double.infinity,
            color: Colors.black,
            child: YoutubePlayer(
              controller: _controller,
              aspectRatio: 16 / 9,
            ),
          ),

          // Video Controls and Information Panel
          Expanded(
            child: Container(
              padding: const EdgeInsets.all(16.0),
              decoration: BoxDecoration(
                color: Colors.white,
                boxShadow: [
                  BoxShadow(
                    color: Colors.grey.withOpacity(0.3),
                    spreadRadius: 1,
                    blurRadius: 5,
                    offset: const Offset(0, -2),
                  ),
                ],
              ),
              child: SingleChildScrollView(
                child: Column(
                  crossAxisAlignment: CrossAxisAlignment.start,
                  children: [
                    // Video Title
                    Text(
                      widget.title,
                      style: const TextStyle(
                        fontSize: 18,
                        fontWeight: FontWeight.bold,
                        color: Color(0xFF006A5B),
                        fontFamily: 'Poppins',
                      ),
                      maxLines: 2,
                      overflow: TextOverflow.ellipsis,
                    ),
                    const SizedBox(height: 12),

                    // Action Buttons Row
                    Row(
                      mainAxisAlignment: MainAxisAlignment.spaceEvenly,
                      children: [
                        _buildActionButton(
                          icon: Icons.replay_10,
                          label: 'Replay 10s',
                          onPressed: () async {
                            final currentTime = await _controller.currentTime;
                            final newTime =
                                (currentTime - 10).clamp(0.0, double.infinity);
                            _controller.seekTo(seconds: newTime);
                          },
                        ),
                        _buildActionButton(
                          icon: Icons.play_arrow,
                          label: 'Play/Pause',
                          onPressed: () async {
                            final playerState = await _controller.playerState;
                            if (playerState == PlayerState.playing) {
                              _controller.pauseVideo();
                            } else {
                              _controller.playVideo();
                            }
                          },
                        ),
                        _buildActionButton(
                          icon: Icons.forward_10,
                          label: 'Forward 10s',
                          onPressed: () async {
                            final currentTime = await _controller.currentTime;
                            final newTime = currentTime + 10;
                            _controller.seekTo(seconds: newTime);
                          },
                        ),
                        _buildActionButton(
                          icon: Icons.fullscreen,
                          label: 'Fullscreen',
                          onPressed: () {
                            _controller.enterFullScreen();
                          },
                        ),
                      ],
                    ),
                    const SizedBox(height: 16),

                    // Help Text
                    Container(
                      padding: const EdgeInsets.all(12.0),
                      decoration: BoxDecoration(
                        color: const Color(0xFF006A5B).withOpacity(0.1),
                        borderRadius: BorderRadius.circular(8.0),
                        border: Border.all(
                          color: const Color(0xFF006A5B).withOpacity(0.3),
                        ),
                      ),
                      child: Row(
                        children: [
                          const Icon(
                            Icons.info_outline,
                            color: Color(0xFF006A5B),
                            size: 20,
                          ),
                          const SizedBox(width: 8),
                          Expanded(
                            child: Text(
                              'This therapeutic video is playing within the Kindora app for a seamless learning experience.',
                              style: const TextStyle(
                                fontSize: 12,
                                color: Color(0xFF006A5B),
                                fontFamily: 'Poppins',
                              ),
                            ),
                          ),
                        ],
                      ),
                    ),
                  ],
                ),
              ),
            ),
          ),
        ],
      ),
    );
  }

  Widget _buildActionButton({
    required IconData icon,
    required String label,
    required VoidCallback onPressed,
  }) {
    return Column(
      mainAxisSize: MainAxisSize.min,
      children: [
        ElevatedButton(
          onPressed: onPressed,
          style: ElevatedButton.styleFrom(
            backgroundColor: const Color(0xFF006A5B),
            foregroundColor: Colors.white,
            shape: const CircleBorder(),
            padding: const EdgeInsets.all(12),
            elevation: 3,
          ),
          child: Icon(icon, size: 20),
        ),
        const SizedBox(height: 4),
        Text(
          label,
          style: const TextStyle(
            fontSize: 10,
            color: Color(0xFF006A5B),
            fontFamily: 'Poppins',
          ),
          textAlign: TextAlign.center,
        ),
      ],
    );
  }

  void _openInYouTube() async {
    final youtubeUrl = 'https://www.youtube.com/watch?v=${widget.videoId}';
    final youtubeAppUrl = 'youtube://watch?v=${widget.videoId}';

    try {
      if (await canLaunch(youtubeAppUrl)) {
        await launch(youtubeAppUrl);
      } else if (await canLaunch(youtubeUrl)) {
        await launch(youtubeUrl, forceWebView: false, enableJavaScript: true);
      } else {
        throw 'Could not launch video';
      }
    } catch (e) {
      if (mounted) {
        ScaffoldMessenger.of(context).showSnackBar(
          SnackBar(
            content: Text('Could not open video in YouTube: $e'),
            backgroundColor: Colors.red,
          ),
        );
      }
    }
  }
}

// Parent Material Folder View Page
class ParentMaterialFolderView extends StatelessWidget {
  final String category;
  final Color categoryColor;
  final String title;
  final String? clinicId;

  const ParentMaterialFolderView({
    Key? key,
    required this.category,
    required this.categoryColor,
    required this.title,
    this.clinicId,
  }) : super(key: key);

  @override
  Widget build(BuildContext context) {
    return Scaffold(
      backgroundColor: const Color(0xFFF5F7FA),
      appBar: AppBar(
        backgroundColor: categoryColor,
        title: Text(
          '$title Materials',
          style: const TextStyle(color: Colors.white),
        ),
        iconTheme: const IconThemeData(color: Colors.white),
        elevation: 0,
      ),
      body: StreamBuilder<QuerySnapshot>(
        stream: ParentMaterialsService.getTherapyMaterials(category, clinicId: clinicId),
        builder: (context, snapshot) {
          if (snapshot.connectionState == ConnectionState.waiting) {
            return Center(
              child: CircularProgressIndicator(color: categoryColor),
            );
          }

          if (snapshot.hasError) {
            return Center(
              child: Column(
                mainAxisAlignment: MainAxisAlignment.center,
                children: [
                  Icon(
                    Icons.error_outline,
                    size: 64,
                    color: Colors.grey.shade400,
                  ),
                  const SizedBox(height: 16),
                  Text(
                    'Error loading materials',
                    style: TextStyle(
                      fontSize: 18,
                      color: Colors.grey.shade600,
                      fontFamily: 'Poppins',
                    ),
                  ),
                  const SizedBox(height: 8),
                  Text(
                    'Please try again later',
                    style: TextStyle(
                      fontSize: 14,
                      color: Colors.grey.shade500,
                      fontFamily: 'Poppins',
                    ),
                  ),
                ],
              ),
            );
          }

          if (!snapshot.hasData || snapshot.data!.docs.isEmpty) {
            return Center(
              child: Column(
                mainAxisAlignment: MainAxisAlignment.center,
                children: [
                  Icon(
                    Icons.folder_open_outlined,
                    size: 64,
                    color: Colors.grey.shade400,
                  ),
                  const SizedBox(height: 16),
                  Text(
                    'No materials found',
                    style: TextStyle(
                      fontSize: 18,
                      color: Colors.grey.shade600,
                      fontFamily: 'Poppins',
                    ),
                  ),
                  const SizedBox(height: 8),
                  Text(
                    'No materials available in this category',
                    style: TextStyle(
                      fontSize: 14,
                      color: Colors.grey.shade500,
                      fontFamily: 'Poppins',
                    ),
                  ),
                ],
              ),
            );
          }

          return ListView.builder(
            padding: const EdgeInsets.all(16),
            itemCount: snapshot.data!.docs.length,
            itemBuilder: (context, index) {
              final doc = snapshot.data!.docs[index];
              final material = doc.data() as Map<String, dynamic>;
              return _buildMaterialCard(
                  context, material, doc.id, categoryColor);
            },
          );
        },
      ),
    );
  }

  Widget _buildMaterialCard(BuildContext context, Map<String, dynamic> material,
      String docId, Color categoryColor) {
    final uploadedAt = material['uploadedAt'] as Timestamp?;
    final dateStr = uploadedAt != null
        ? '${uploadedAt.toDate().day}/${uploadedAt.toDate().month}/${uploadedAt.toDate().year}'
        : 'Unknown date';

    return Container(
      margin: const EdgeInsets.only(bottom: 16),
      decoration: BoxDecoration(
        color: Colors.white,
        borderRadius: BorderRadius.circular(15),
        boxShadow: [
          BoxShadow(
            color: Colors.grey.withOpacity(0.2),
            spreadRadius: 2,
            blurRadius: 8,
            offset: const Offset(0, 4),
          ),
        ],
      ),
      child: Material(
        color: Colors.transparent,
        child: InkWell(
          borderRadius: BorderRadius.circular(15),
          onTap: () => _openMaterial(context, material),
          child: Padding(
            padding: const EdgeInsets.all(16),
            child: Row(
              children: [
                // File icon
                Container(
                  width: 50,
                  height: 50,
                  decoration: BoxDecoration(
                    color: categoryColor.withOpacity(0.1),
                    borderRadius: BorderRadius.circular(12),
                  ),
                  child: Icon(
                    _getFileIcon(material['fileName'] ?? ''),
                    size: 28,
                    color: categoryColor,
                  ),
                ),
                const SizedBox(width: 16),
                // Material info
                Expanded(
                  child: Column(
                    crossAxisAlignment: CrossAxisAlignment.start,
                    children: [
                      Text(
                        material['title'] ?? 'Untitled',
                        style: TextStyle(
                          fontSize: 16,
                          fontWeight: FontWeight.bold,
                          color: categoryColor,
                          fontFamily: 'Poppins',
                        ),
                        maxLines: 2,
                        overflow: TextOverflow.ellipsis,
                      ),
                      const SizedBox(height: 4),
                      if (material['description'] != null &&
                          material['description'].toString().isNotEmpty)
                        Text(
                          material['description'],
                          style: const TextStyle(
                            fontSize: 14,
                            color: Colors.grey,
                            fontFamily: 'Poppins',
                          ),
                          maxLines: 2,
                          overflow: TextOverflow.ellipsis,
                        ),
                      const SizedBox(height: 4),
                      Row(
                        children: [
                          Icon(
                            Icons.access_time,
                            size: 14,
                            color: Colors.grey.shade500,
                          ),
                          const SizedBox(width: 4),
                          Text(
                            dateStr,
                            style: TextStyle(
                              fontSize: 12,
                              color: Colors.grey.shade500,
                              fontFamily: 'Poppins',
                            ),
                          ),
                          const SizedBox(width: 16),
                          Icon(
                            Icons.download_outlined,
                            size: 14,
                            color: Colors.grey.shade500,
                          ),
                          const SizedBox(width: 4),
                          Text(
                            '${material['downloadCount'] ?? 0}',
                            style: TextStyle(
                              fontSize: 12,
                              color: Colors.grey.shade500,
                              fontFamily: 'Poppins',
                            ),
                          ),
                        ],
                      ),
                    ],
                  ),
                ),
                // Arrow icon
                Icon(
                  Icons.arrow_forward_ios,
                  size: 16,
                  color: Colors.grey.shade400,
                ),
              ],
            ),
          ),
        ),
      ),
    );
  }

  IconData _getFileIcon(String fileName) {
    final extension = _getFileExtension(fileName).toLowerCase();
    switch (extension) {
      case 'pdf':
        return Icons.picture_as_pdf;
      case 'doc':
      case 'docx':
        return Icons.description;
      case 'jpg':
      case 'jpeg':
      case 'png':
        return Icons.image;
      case 'mp4':
      case 'avi':
        return Icons.video_file;
      case 'mp3':
      case 'wav':
        return Icons.audio_file;
      default:
        return Icons.insert_drive_file;
    }
  }

  String _getFileExtension(String fileName) {
    return fileName.split('.').last;
  }

  void _openMaterial(
      BuildContext context, Map<String, dynamic> material) async {
    final downloadUrl = material['downloadUrl'] as String?;
    final materialId = material['materialId'] as String?;
    final fileName = material['fileName'] as String?;

    if (downloadUrl == null) {
      ScaffoldMessenger.of(context).showSnackBar(
        const SnackBar(
          content: Text('Download URL not available'),
          backgroundColor: Colors.red,
        ),
      );
      return;
    }

    try {
      // Increment download count
      if (materialId != null) {
        await ParentMaterialsService.incrementDownloadCount(materialId);
      }

      // Show options for different file types
      final isImage = material['isImage'] == true;

      if (isImage) {
        // Show image in a dialog
        _showImageDialog(
            context, downloadUrl, material['title'] ?? fileName ?? 'Image');
      } else {
        // For other files, show download/open options
        _showFileOptionsDialog(context, downloadUrl, fileName ?? 'file');
      }
    } catch (e) {
      ScaffoldMessenger.of(context).showSnackBar(
        SnackBar(
          content: Text('Error opening material: $e'),
          backgroundColor: Colors.red,
        ),
      );
    }
  }

  void _showImageDialog(BuildContext context, String imageUrl, String title) {
    showDialog(
      context: context,
      builder: (context) => Dialog(
        child: Container(
          constraints: BoxConstraints(
            maxHeight: MediaQuery.of(context).size.height * 0.8,
            maxWidth: MediaQuery.of(context).size.width * 0.9,
          ),
          child: Column(
            mainAxisSize: MainAxisSize.min,
            children: [
              AppBar(
                title: Text(
                  title,
                  style: const TextStyle(color: Colors.white, fontSize: 16),
                ),
                backgroundColor: categoryColor,
                iconTheme: const IconThemeData(color: Colors.white),
                leading: IconButton(
                  icon: const Icon(Icons.close),
                  onPressed: () => Navigator.pop(context),
                ),
              ),
              Expanded(
                child: InteractiveViewer(
                  child: Image.network(
                    imageUrl,
                    fit: BoxFit.contain,
                    loadingBuilder: (context, child, loadingProgress) {
                      if (loadingProgress == null) return child;
                      return Center(
                        child: CircularProgressIndicator(
                          color: categoryColor,
                          value: loadingProgress.expectedTotalBytes != null
                              ? loadingProgress.cumulativeBytesLoaded /
                                  loadingProgress.expectedTotalBytes!
                              : null,
                        ),
                      );
                    },
                    errorBuilder: (context, error, stackTrace) {
                      return Center(
                        child: Column(
                          mainAxisAlignment: MainAxisAlignment.center,
                          children: [
                            Icon(
                              Icons.error_outline,
                              size: 64,
                              color: Colors.grey.shade400,
                            ),
                            const SizedBox(height: 16),
                            const Text('Failed to load image'),
                          ],
                        ),
                      );
                    },
                  ),
                ),
              ),
            ],
          ),
        ),
      ),
    );
  }

  void _showFileOptionsDialog(
      BuildContext context, String downloadUrl, String fileName) {
    showDialog(
      context: context,
      builder: (context) => AlertDialog(
        title: Text('Open $fileName'),
        content: const Text('Choose how you want to open this file:'),
        actions: [
          TextButton(
            onPressed: () => Navigator.pop(context),
            child: const Text('Cancel'),
          ),
          ElevatedButton(
            onPressed: () async {
              Navigator.pop(context);
              try {
                if (await canLaunch(downloadUrl)) {
                  await launch(downloadUrl,
                      forceWebView: false, enableJavaScript: true);
                } else {
                  throw 'Could not launch file';
                }
              } catch (e) {
                ScaffoldMessenger.of(context).showSnackBar(
                  SnackBar(
                    content: Text('Could not open file: $e'),
                    backgroundColor: Colors.red,
                  ),
                );
              }
            },
            style: ElevatedButton.styleFrom(
              backgroundColor: categoryColor,
              foregroundColor: Colors.white,
            ),
            child: const Text('Open'),
          ),
        ],
      ),
    );
  }
}

// Content-only version (no AppBar, Drawer, or TabBar)
class MaterialsPageContent extends StatefulWidget {
  const MaterialsPageContent({super.key});

  @override
  State<MaterialsPageContent> createState() => _MaterialsPageContentState();
}

class _MaterialsPageContentState extends State<MaterialsPageContent> {
  final TextEditingController _searchController = TextEditingController();
  String _selectedTherapyType = 'All';

  static const String _youtubeApiKey =
      'AIzaSyDQaMiBpfKXc5JlPckBYtQRRkLmrdRv0jo';
  static const String _youtubeBaseUrl =
      'https://www.googleapis.com/youtube/v3/search';
  List<Map<String, dynamic>> _youtubeVideos = [];
  bool _loadingYouTubeVideos = false;

  @override
  void initState() {
    super.initState();
    _fetchYouTubeVideos();
  }

  @override
  void dispose() {
    _searchController.dispose();
    super.dispose();
  }

  Future<void> _fetchYouTubeVideos() async {
    setState(() {
      _loadingYouTubeVideos = true;
    });

    try {
      String searchQuery = 'child development therapy';
      if (_selectedTherapyType != 'All') {
        searchQuery = '$_selectedTherapyType child development therapy';
      }

      final response = await http.get(
        Uri.parse(
          '$_youtubeBaseUrl?part=snippet&q=${Uri.encodeComponent(searchQuery)}&type=video&maxResults=3&key=$_youtubeApiKey',
        ),
      );

      if (response.statusCode == 200) {
        final data = json.decode(response.body);

        if (data['items'] != null && data['items'].isNotEmpty) {
          setState(() {
            _youtubeVideos = List<Map<String, dynamic>>.from(
              data['items'].map((item) => {
                    'id': item['id']['videoId'],
                    'title': item['snippet']['title'],
                    'description': item['snippet']['description'],
                    'thumbnail': item['snippet']['thumbnails']['high']['url'],
                    'channelTitle': item['snippet']['channelTitle'],
                    'publishedAt': item['snippet']['publishedAt'],
                  }),
            );
            _loadingYouTubeVideos = false;
          });
        } else {
          _loadSampleYouTubeVideos();
        }
      } else {
        _loadSampleYouTubeVideos();
      }
    } catch (e) {
      print('YouTube API Exception: $e');
      _loadSampleYouTubeVideos();
    }
  }

  void _loadSampleYouTubeVideos() {
    setState(() {
      _youtubeVideos = [
        {
          'id': 'sample1',
          'title': 'Child Development Therapy Techniques',
          'description':
              'Learn effective therapy techniques for child development',
          'thumbnail':
              'https://img.youtube.com/vi/dQw4w9WgXcQ/maxresdefault.jpg',
          'channelTitle': 'Therapy Channel',
          'publishedAt': '2024-01-01T00:00:00Z',
        },
        {
          'id': 'sample2',
          'title': 'Speech Therapy for Children',
          'description': 'Professional speech therapy methods and exercises',
          'thumbnail':
              'https://img.youtube.com/vi/dQw4w9WgXcQ/maxresdefault.jpg',
          'channelTitle': 'Speech Therapy Pro',
          'publishedAt': '2024-01-01T00:00:00Z',
        },
        {
          'id': 'sample3',
          'title': 'Occupational Therapy Activities',
          'description':
              'Fun and effective occupational therapy activities for kids',
          'thumbnail':
              'https://img.youtube.com/vi/dQw4w9WgXcQ/maxresdefault.jpg',
          'channelTitle': 'OT for Kids',
          'publishedAt': '2024-01-01T00:00:00Z',
        },
      ];
      _loadingYouTubeVideos = false;
    });
  }

  @override
  Widget build(BuildContext context) {
    final Size mq = MediaQuery.of(context).size;

    return Stack(
      children: [
        Positioned(
          top: 0,
          left: 0,
          right: 0,
          child: ConstrainedBox(
            constraints: BoxConstraints.expand(height: mq.height * 0.30),
            child: Container(
              decoration: const BoxDecoration(
                gradient: LinearGradient(
                  begin: Alignment.topCenter,
                  end: Alignment.bottomCenter,
                  colors: [
                    Color.fromARGB(255, 255, 255, 255),
                    Color.fromARGB(255, 224, 241, 239)
                  ],
                ),
              ),
              child: Image.asset(
                'asset/images/Ellipse 1.png',
                fit: BoxFit.cover,
                errorBuilder: (context, error, stackTrace) {
                  return Container();
                },
              ),
            ),
          ),
        ),
        Positioned(
          bottom: 0,
          left: 0,
          right: 0,
          child: ConstrainedBox(
            constraints: BoxConstraints.expand(height: mq.height * 0.3),
            child: Container(
              decoration: const BoxDecoration(
                gradient: LinearGradient(
                  begin: Alignment.bottomCenter,
                  end: Alignment.topCenter,
                  colors: [Color(0xFF67AFA5), Colors.white],
                ),
              ),
              child: Image.asset(
                'asset/images/Ellipse 2.png',
                fit: BoxFit.cover,
                errorBuilder: (context, error, stackTrace) {
                  return Container();
                },
              ),
            ),
          ),
        ),
        Padding(
          padding: const EdgeInsets.all(8.0),
          child: CustomScrollView(
            slivers: <Widget>[
              const SliverToBoxAdapter(
                child: SizedBox(height: 20),
              ),
              const SliverToBoxAdapter(
                child: Padding(
                  padding: EdgeInsets.all(16.0),
                  child: Text(
                    'Learning Materials',
                    style: TextStyle(
                      color: Color(0xFF67AFA5),
                      fontSize: 24,
                      fontFamily: 'Poppins',
                      fontWeight: FontWeight.w900,
                    ),
                    textAlign: TextAlign.left,
                  ),
                ),
              ),
              SliverToBoxAdapter(
                child: Container(
                  margin: const EdgeInsets.symmetric(horizontal: 16.0),
                  padding: const EdgeInsets.symmetric(horizontal: 16.0),
                  decoration: BoxDecoration(
                    borderRadius: BorderRadius.circular(20.0),
                    color: Colors.white,
                    boxShadow: [
                      BoxShadow(
                        color: Colors.grey.withOpacity(0.5),
                        spreadRadius: 2,
                        blurRadius: 5,
                        offset: const Offset(0, 3),
                      ),
                    ],
                  ),
                  child: TextField(
                    controller: _searchController,
                    onChanged: (value) {
                      // Search functionality handled by parent MaterialsPage
                    },
                    decoration: InputDecoration(
                      hintText: 'Search materials...',
                      border: InputBorder.none,
                      suffixIcon: IconButton(
                        icon: const Icon(
                          Icons.search,
                          color: Color(0xFF67AFA5),
                        ),
                        onPressed: () {
                          FocusScope.of(context).unfocus();
                        },
                      ),
                    ),
                  ),
                ),
              ),
              const SliverToBoxAdapter(
                child: SizedBox(height: 20),
              ),
              const SliverToBoxAdapter(
                child: Padding(
                  padding: EdgeInsets.symmetric(horizontal: 16.0),
                  child: Text(
                    'Therapy Videos',
                    style: TextStyle(
                      fontSize: 18,
                      fontWeight: FontWeight.bold,
                      color: Color(0xFF006A5B),
                      fontFamily: 'Poppins',
                    ),
                  ),
                ),
              ),
              const SliverToBoxAdapter(
                child: SizedBox(height: 10),
              ),
              _buildYouTubeVideos(),
              const SliverToBoxAdapter(
                child: SizedBox(height: 20),
              ),
              const SliverToBoxAdapter(
                child: Padding(
                  padding: EdgeInsets.symmetric(horizontal: 16.0),
                  child: Text(
                    'Educational Resources',
                    style: TextStyle(
                      fontSize: 18,
                      fontWeight: FontWeight.bold,
                      color: Color(0xFF006A5B),
                      fontFamily: 'Poppins',
                    ),
                  ),
                ),
              ),
              const SliverToBoxAdapter(
                child: SizedBox(height: 10),
              ),
              const SliverToBoxAdapter(
                child: Padding(
                  padding: EdgeInsets.all(16.0),
                  child: Center(
                    child: Column(
                      children: [
                        Icon(
                          Icons.school,
                          size: 64,
                          color: Colors.grey,
                        ),
                        SizedBox(height: 16),
                        Text(
                          'Educational resources are now organized by therapy type',
                          textAlign: TextAlign.center,
                          style: TextStyle(
                            fontSize: 16,
                            color: Colors.grey,
                            fontFamily: 'Poppins',
                          ),
                        ),
                        SizedBox(height: 8),
                        Text(
                          'Access materials specific to your therapy sessions above',
                          textAlign: TextAlign.center,
                          style: TextStyle(
                            fontSize: 14,
                            color: Colors.grey,
                            fontFamily: 'Poppins',
                          ),
                        ),
                      ],
                    ),
                  ),
                ),
              ),
            ],
          ),
        ),
      ],
    );
  }

  Widget _buildYouTubeVideos() {
    if (_loadingYouTubeVideos) {
      return const SliverToBoxAdapter(
        child: Center(
          child: Padding(
            padding: EdgeInsets.all(20.0),
            child: CircularProgressIndicator(
              color: Color(0xFF006A5B),
            ),
          ),
        ),
      );
    }

    if (_youtubeVideos.isEmpty) {
      return const SliverToBoxAdapter(
        child: Center(
          child: Padding(
            padding: EdgeInsets.all(20.0),
            child: Text(
              'No videos available',
              style: TextStyle(
                fontSize: 14,
                color: Colors.grey,
                fontFamily: 'Poppins',
              ),
            ),
          ),
        ),
      );
    }

    final filteredVideos = _youtubeVideos.take(3).toList();

    return SliverToBoxAdapter(
      child: Container(
        height: 200,
        margin: const EdgeInsets.symmetric(horizontal: 16.0),
        child: ListView.builder(
          scrollDirection: Axis.horizontal,
          itemCount: filteredVideos.length,
          itemBuilder: (context, index) {
            final video = filteredVideos[index];
            return Container(
              width: 300,
              margin: const EdgeInsets.only(right: 12),
              decoration: BoxDecoration(
                borderRadius: BorderRadius.circular(12),
                color: Colors.white,
                boxShadow: [
                  BoxShadow(
                    color: Colors.grey.withOpacity(0.3),
                    spreadRadius: 2,
                    blurRadius: 5,
                    offset: const Offset(0, 3),
                  ),
                ],
              ),
              child: ClipRRect(
                borderRadius: BorderRadius.circular(12),
                child: Column(
                  crossAxisAlignment: CrossAxisAlignment.start,
                  children: [
                    Expanded(
                      child: Image.network(
                        video['thumbnail'],
                        width: double.infinity,
                        fit: BoxFit.cover,
                        errorBuilder: (context, error, stackTrace) {
                          return Container(
                            color: const Color(0xFF67AFA5),
                            child: const Center(
                              child: Icon(
                                Icons.play_circle_outline,
                                size: 50,
                                color: Colors.white,
                              ),
                            ),
                          );
                        },
                      ),
                    ),
                    Padding(
                      padding: const EdgeInsets.all(8.0),
                      child: Text(
                        video['title'],
                        style: const TextStyle(
                          fontSize: 14,
                          fontWeight: FontWeight.bold,
                          fontFamily: 'Poppins',
                        ),
                        maxLines: 2,
                        overflow: TextOverflow.ellipsis,
                      ),
                    ),
                  ],
                ),
              ),
            );
          },
        ),
      ),
    );
  }
}

// Material Category Page for viewing specific category materials
class MaterialCategoryPage extends StatelessWidget {
  final String categoryTitle;
  final Color categoryColor;
  final String clinicId;

  const MaterialCategoryPage({
    super.key,
    required this.categoryTitle,
    required this.categoryColor,
    required this.clinicId,
  });

  @override
  Widget build(BuildContext context) {
    return Scaffold(
      appBar: AppBar(
        title: Text(
          '$categoryTitle Materials',
          style: const TextStyle(color: Colors.white),
        ),
        backgroundColor: categoryColor,
        iconTheme: const IconThemeData(color: Colors.white),
      ),
      body: StreamBuilder<QuerySnapshot>(
        stream: clinicId.isNotEmpty
            ? FirebaseFirestore.instance
                .collection('ClinicMaterials')
                .where('category', isEqualTo: categoryTitle.toLowerCase())
                .where('clinicId', isEqualTo: clinicId)
                .where('isActive', isEqualTo: true)
                .snapshots()
            : null,
        builder: (context, snapshot) {
          if (snapshot.connectionState == ConnectionState.waiting) {
            return const Center(child: CircularProgressIndicator());
          }

          if (snapshot.hasError) {
            return Center(
              child: Text('Error: ${snapshot.error}'),
            );
          }

          if (!snapshot.hasData || snapshot.data!.docs.isEmpty) {
            return Center(
              child: Column(
                mainAxisAlignment: MainAxisAlignment.center,
                children: [
                  Icon(
                    Icons.folder_open,
                    size: 100,
                    color: Colors.grey.shade400,
                  ),
                  const SizedBox(height: 20),
                  Text(
                    'No $categoryTitle materials found',
                    style: TextStyle(
                      fontSize: 18,
                      color: Colors.grey.shade600,
                    ),
                  ),
                  const SizedBox(height: 10),
                  Text(
                    'Materials will appear here when your clinic uploads them.',
                    style: TextStyle(
                      fontSize: 14,
                      color: Colors.grey.shade500,
                    ),
                    textAlign: TextAlign.center,
                  ),
                ],
              ),
            );
          }

          return ListView.builder(
            padding: const EdgeInsets.all(16.0),
            itemCount: snapshot.data!.docs.length,
            itemBuilder: (context, index) {
              final material = snapshot.data!.docs[index].data() as Map<String, dynamic>;
              return Card(
                margin: const EdgeInsets.only(bottom: 16.0),
                elevation: 4,
                shape: RoundedRectangleBorder(
                  borderRadius: BorderRadius.circular(12),
                ),
                child: ListTile(
                  contentPadding: const EdgeInsets.all(16.0),
                  leading: Container(
                    width: 50,
                    height: 50,
                    decoration: BoxDecoration(
                      color: categoryColor.withOpacity(0.1),
                      borderRadius: BorderRadius.circular(8),
                    ),
                    child: Icon(
                      Icons.picture_as_pdf,
                      color: categoryColor,
                      size: 30,
                    ),
                  ),
                  title: Text(
                    material['title'] ?? 'Untitled',
                    style: const TextStyle(
                      fontWeight: FontWeight.bold,
                      fontSize: 16,
                    ),
                  ),
                  subtitle: Column(
                    crossAxisAlignment: CrossAxisAlignment.start,
                    children: [
                      const SizedBox(height: 4),
                      Text(
                        material['description'] ?? 'No description available',
                        maxLines: 2,
                        overflow: TextOverflow.ellipsis,
                      ),
                      const SizedBox(height: 8),
                      Text(
                        'Uploaded: ${_formatDate(material['uploadedAt'])}',
                        style: TextStyle(
                          fontSize: 12,
                          color: Colors.grey.shade600,
                        ),
                      ),
                    ],
                  ),
                  trailing: Row(
                    mainAxisSize: MainAxisSize.min,
                    children: [
                      IconButton(
                        icon: Icon(
                          Icons.download,
                          color: categoryColor,
                          size: 24,
                        ),
                        onPressed: () => _downloadMaterial(context, material),
                        tooltip: 'Download',
                      ),
                      Icon(
                        Icons.arrow_forward_ios,
                        color: categoryColor,
                        size: 16,
                      ),
                    ],
                  ),
                  onTap: () {
                    // Handle material tap - open material viewer
                    Navigator.push(
                      context,
                      MaterialPageRoute(
                        builder: (context) => MaterialViewer(
                          material: material,
                          categoryColor: categoryColor,
                        ),
                      ),
                    );
                  },
                ),
              );
            },
          );
        },
      ),
    );
  }

  String _formatDate(dynamic timestamp) {
    if (timestamp == null) return 'Unknown';
    try {
      if (timestamp is Timestamp) {
        final date = timestamp.toDate();
        return '${date.day}/${date.month}/${date.year}';
      }
      return 'Unknown';
    } catch (e) {
      return 'Unknown';
    }
  }

  // Download material method
  Future<void> _downloadMaterial(BuildContext context, Map<String, dynamic> material) async {
    try {
      // Show loading dialog
      showDialog(
        context: context,
        barrierDismissible: false,
        builder: (BuildContext context) {
          return AlertDialog(
            content: Row(
              children: [
                CircularProgressIndicator(color: categoryColor),
                const SizedBox(width: 20),
                const Text('Downloading...'),
              ],
            ),
          );
        },
      );

      // Get the download URL from the material data
      final String? downloadUrl = material['downloadUrl'] ?? material['fileUrl'];
      
      if (downloadUrl == null || downloadUrl.isEmpty) {
        Navigator.of(context).pop(); // Close loading dialog
        _showErrorDialog(context, 'Download URL not available for this material.');
        return;
      }

      // Request storage permission
      var status = await Permission.storage.status;
      if (!status.isGranted) {
        status = await Permission.storage.request();
        if (!status.isGranted) {
          Navigator.of(context).pop(); // Close loading dialog
          _showErrorDialog(context, 'Storage permission is required to download files.');
          return;
        }
      }

      // Download the file
      final response = await http.get(Uri.parse(downloadUrl));
      
      if (response.statusCode == 200) {
        // Get the downloads directory
        Directory? downloadsDirectory;
        if (Platform.isAndroid) {
          downloadsDirectory = Directory('/storage/emulated/0/Download');
        } else {
          downloadsDirectory = await getApplicationDocumentsDirectory();
        }

        // Create filename
        final String fileName = material['title'] ?? 'material';
        final String fileExtension = downloadUrl.split('.').last.split('?').first;
        final String fullFileName = '$fileName.$fileExtension';
        
        // Save file
        final File file = File('${downloadsDirectory.path}/$fullFileName');
        await file.writeAsBytes(response.bodyBytes);

        Navigator.of(context).pop(); // Close loading dialog
        
        // Show success dialog
        _showSuccessDialog(context, 'File downloaded successfully!', file.path);
      } else {
        Navigator.of(context).pop(); // Close loading dialog
        _showErrorDialog(context, 'Failed to download file. Please try again.');
      }
    } catch (e) {
      Navigator.of(context).pop(); // Close loading dialog
      _showErrorDialog(context, 'Error downloading file: ${e.toString()}');
    }
  }

  void _showErrorDialog(BuildContext context, String message) {
    showDialog(
      context: context,
      builder: (BuildContext context) {
        return AlertDialog(
          title: const Text('Download Error'),
          content: Text(message),
          actions: [
            TextButton(
              onPressed: () => Navigator.of(context).pop(),
              child: const Text('OK'),
            ),
          ],
        );
      },
    );
  }

  void _showSuccessDialog(BuildContext context, String message, String filePath) {
    showDialog(
      context: context,
      builder: (BuildContext context) {
        return AlertDialog(
          title: const Text('Download Complete'),
          content: Column(
            mainAxisSize: MainAxisSize.min,
            crossAxisAlignment: CrossAxisAlignment.start,
            children: [
              Text(message),
              const SizedBox(height: 8),
              Text(
                'Saved to: $filePath',
                style: TextStyle(
                  fontSize: 12,
                  color: Colors.grey[600],
                ),
              ),
            ],
          ),
          actions: [
            TextButton(
              onPressed: () => Navigator.of(context).pop(),
              child: const Text('OK'),
            ),
          ],
        );
      },
    );
  }
}

// In-App PDF Viewer using WebView
class InAppPDFViewer extends StatefulWidget {
  final String title;
  final String pdfUrl;
  final Color categoryColor;

  const InAppPDFViewer({
    super.key,
    required this.title,
    required this.pdfUrl,
    required this.categoryColor,
  });

  @override
  State<InAppPDFViewer> createState() => _InAppPDFViewerState();
}

class _InAppPDFViewerState extends State<InAppPDFViewer> {
  late final WebViewController _controller;
  bool _isLoading = true;
  bool _hasError = false;
  String _errorMessage = '';

  @override
  void initState() {
    super.initState();
    _initializeWebView();
  }

  void _initializeWebView() {
    _controller = WebViewController()
      ..setJavaScriptMode(JavaScriptMode.unrestricted)
      ..setNavigationDelegate(
        NavigationDelegate(
          onPageStarted: (String url) {
            setState(() {
              _isLoading = true;
              _hasError = false;
            });
          },
          onPageFinished: (String url) {
            setState(() {
              _isLoading = false;
            });
          },
          onWebResourceError: (WebResourceError error) {
            setState(() {
              _isLoading = false;
              _hasError = true;
              _errorMessage = error.description;
            });
          },
        ),
      );

    // Load PDF using Google Docs Viewer
    final String googleDocsUrl = 'https://docs.google.com/viewer?url=${Uri.encodeComponent(widget.pdfUrl)}&embedded=true';
    _controller.loadRequest(Uri.parse(googleDocsUrl));
  }

  @override
  Widget build(BuildContext context) {
    return Scaffold(
      appBar: AppBar(
        title: Text(
          widget.title,
          style: const TextStyle(color: Colors.white),
        ),
        backgroundColor: widget.categoryColor,
        iconTheme: const IconThemeData(color: Colors.white),
        actions: [
          IconButton(
            icon: const Icon(Icons.refresh, color: Colors.white),
            onPressed: () {
              _initializeWebView();
            },
            tooltip: 'Refresh',
          ),
          IconButton(
            icon: const Icon(Icons.open_in_browser, color: Colors.white),
            onPressed: () async {
              final Uri url = Uri.parse(widget.pdfUrl);
              if (await canLaunchUrl(url)) {
                await launchUrl(url, mode: LaunchMode.externalApplication);
              }
            },
            tooltip: 'Open in Browser',
          ),
        ],
      ),
      body: Stack(
        children: [
          if (_hasError)
            Center(
              child: Padding(
                padding: const EdgeInsets.all(16.0),
                child: Column(
                  mainAxisAlignment: MainAxisAlignment.center,
                  children: [
                    Icon(
                      Icons.error_outline,
                      size: 80,
                      color: Colors.red.shade300,
                    ),
                    const SizedBox(height: 20),
                    const Text(
                      'Unable to load PDF',
                      style: TextStyle(
                        fontSize: 20,
                        fontWeight: FontWeight.bold,
                      ),
                    ),
                    const SizedBox(height: 10),
                    Text(
                      _errorMessage.isNotEmpty ? _errorMessage : 'There was an error loading the PDF file.',
                      style: TextStyle(
                        fontSize: 14,
                        color: Colors.grey[600],
                      ),
                      textAlign: TextAlign.center,
                    ),
                    const SizedBox(height: 30),
                    Row(
                      mainAxisAlignment: MainAxisAlignment.spaceEvenly,
                      children: [
                        ElevatedButton.icon(
                          onPressed: () {
                            _initializeWebView();
                          },
                          icon: const Icon(Icons.refresh),
                          label: const Text('Retry'),
                          style: ElevatedButton.styleFrom(
                            backgroundColor: widget.categoryColor,
                            foregroundColor: Colors.white,
                          ),
                        ),
                        ElevatedButton.icon(
                          onPressed: () async {
                            final Uri url = Uri.parse(widget.pdfUrl);
                            if (await canLaunchUrl(url)) {
                              await launchUrl(url, mode: LaunchMode.externalApplication);
                            }
                          },
                          icon: const Icon(Icons.open_in_browser),
                          label: const Text('Open Externally'),
                          style: ElevatedButton.styleFrom(
                            backgroundColor: widget.categoryColor.withOpacity(0.8),
                            foregroundColor: Colors.white,
                          ),
                        ),
                      ],
                    ),
                  ],
                ),
              ),
            )
          else
            WebViewWidget(controller: _controller),
          
          if (_isLoading)
            Container(
              color: Colors.white.withOpacity(0.8),
              child: Center(
                child: Column(
                  mainAxisAlignment: MainAxisAlignment.center,
                  children: [
                    CircularProgressIndicator(
                      color: widget.categoryColor,
                    ),
                    const SizedBox(height: 20),
                    Text(
                      'Loading PDF...',
                      style: TextStyle(
                        fontSize: 16,
                        color: widget.categoryColor,
                        fontWeight: FontWeight.w500,
                      ),
                    ),
                  ],
                ),
              ),
            ),
        ],
      ),
    );
  }
}<|MERGE_RESOLUTION|>--- conflicted
+++ resolved
@@ -1565,8 +1565,6 @@
     }
   }
 
-<<<<<<< HEAD
-=======
   // Open file in browser
   Future<void> _openInBrowser(String url) async {
     try {
@@ -1614,7 +1612,69 @@
         if (snapshot.hasData) {
           materialCount = snapshot.data!.docs.length;
         }
->>>>>>> ce84bb1a
+
+        return Card(
+          margin: const EdgeInsets.all(8),
+          elevation: 4,
+          shape: RoundedRectangleBorder(borderRadius: BorderRadius.circular(12)),
+          child: InkWell(
+            onTap: () => _navigateToMaterialList(category),
+            borderRadius: BorderRadius.circular(12),
+            child: Container(
+              padding: const EdgeInsets.all(16),
+              decoration: BoxDecoration(
+                borderRadius: BorderRadius.circular(12),
+                gradient: LinearGradient(
+                  begin: Alignment.topLeft,
+                  end: Alignment.bottomRight,
+                  colors: [
+                    color.withOpacity(0.8),
+                    color.withOpacity(0.6),
+                  ],
+                ),
+              ),
+              child: Column(
+                mainAxisAlignment: MainAxisAlignment.center,
+                children: [
+                  Icon(
+                    icon,
+                    size: 48,
+                    color: Colors.white,
+                  ),
+                  const SizedBox(height: 12),
+                  Text(
+                    category,
+                    style: const TextStyle(
+                      fontSize: 16,
+                      fontWeight: FontWeight.bold,
+                      color: Colors.white,
+                    ),
+                    textAlign: TextAlign.center,
+                  ),
+                  const SizedBox(height: 8),
+                  Container(
+                    padding: const EdgeInsets.symmetric(horizontal: 12, vertical: 4),
+                    decoration: BoxDecoration(
+                      color: Colors.white.withOpacity(0.2),
+                      borderRadius: BorderRadius.circular(12),
+                    ),
+                    child: Text(
+                      '$materialCount Materials',
+                      style: const TextStyle(
+                        fontSize: 12,
+                        color: Colors.white,
+                        fontWeight: FontWeight.w500,
+                      ),
+                    ),
+                  ),
+                ],
+              ),
+            ),
+          ),
+        );
+      },
+    );
+  }
 
 
   @override
