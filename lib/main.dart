import 'package:capstone_2/firebase_options.dart';
import 'package:flutter/material.dart';
import 'package:firebase_core/firebase_core.dart';
import 'package:capstone_2/splash_page.dart';
<<<<<<< HEAD
import 'package:capstone_2/services/global_call_service.dart'; // Add GlobalCallService import
import 'package:shared_preferences/shared_preferences.dart'; // Add for lifecycle ID cleanup
=======
import 'package:flutter/foundation.dart';
import 'package:capstone_2/app_routes_demo.dart'
  if (dart.library.io) 'package:capstone_2/app_routes_full.dart' as routes;
>>>>>>> fbd79c31
//logins imports
import 'package:capstone_2/screens/auth/login_page.dart';
import 'package:capstone_2/screens/auth/parent_login.dart';
import 'package:capstone_2/screens/auth/therapist_login.dart';
import 'package:capstone_2/screens/auth/login_as.dart';
import 'package:capstone_2/screens/auth/admin_login.dart';
import 'package:capstone_2/screens/admin/admin_dashboard.dart';
import 'package:capstone_2/screens/login_test_page.dart';
//registration imports
import 'package:capstone_2/screens/registration/clinic_reg.dart';
import 'package:capstone_2/screens/registration/parent_reg.dart';
import 'package:capstone_2/screens/registration/therapist_reg.dart';
//parent page imports
import 'package:capstone_2/screens/parent/dashboard.dart';
import 'package:capstone_2/screens/parent/ther_dash.dart';
import 'package:capstone_2/screens/parent/materials.dart';
import 'package:capstone_2/screens/parent/games_option.dart';
import 'package:capstone_2/screens/parent/games/talk_with_tiles.dart';
import 'package:capstone_2/screens/parent/games/shape_shifters.dart';
import 'package:capstone_2/screens/parent/parent_schedule.dart';
//therapist page imports
import 'package:capstone_2/screens/therapist/ther_profile.dart';
import 'package:capstone_2/screens/therapist/ther_gallery.dart';
import 'package:capstone_2/screens/therapist/ther_review.dart';
import 'package:capstone_2/screens/therapist/ther_progress.dart';
//clinic page imports
import 'package:capstone_2/screens/clinic/clinic_gallery.dart';
import 'package:capstone_2/screens/clinic/clinic_profile.dart';
import 'package:capstone_2/screens/clinic/clinic_booking.dart';
import 'package:capstone_2/screens/clinic/clinic_schedule.dart';
import 'package:capstone_2/screens/clinic/clinic_edit_schedule.dart';
import 'package:capstone_2/screens/clinic/clinic_patientlist.dart';
//chat page imports
import 'package:capstone_2/chat/patient_selection.dart';
import 'package:capstone_2/chat/therapist_chat.dart';
import 'package:capstone_2/chat/patienside_select.dart';
import 'package:capstone_2/chat/patient_chat.dart';

void main() async {
  WidgetsFlutterBinding.ensureInitialized();
  bool firebaseReady = true;
  if (kIsWeb) {
    // Web config is missing; allow app to start without Firebase for UI/dev.
    firebaseReady = false;
  } else {
    try {
      await Firebase.initializeApp(
          options: DefaultFirebaseOptions.currentPlatform);
    } catch (_) {
      firebaseReady = false;
    }
  }
  runApp(MyApp(firebaseReady: firebaseReady));
}

<<<<<<< HEAD
class MyApp extends StatefulWidget {
  const MyApp({super.key});
=======
class MyApp extends StatelessWidget {
  final bool firebaseReady;
  const MyApp({super.key, this.firebaseReady = true});
>>>>>>> fbd79c31

  @override
  State<MyApp> createState() => _MyAppState();
}

class _MyAppState extends State<MyApp> with WidgetsBindingObserver {
  // Global navigator key for GlobalCallService
  static final GlobalKey<NavigatorState> navigatorKey =
      GlobalKey<NavigatorState>();

  @override
  void initState() {
    super.initState();
    WidgetsBinding.instance.addObserver(this);
  }

  @override
  void dispose() {
    WidgetsBinding.instance.removeObserver(this);
    super.dispose();
  }

  @override
  void didChangeAppLifecycleState(AppLifecycleState state) {
    super.didChangeAppLifecycleState(state);

    // Clear stored IDs when app is terminated or becomes inactive
    if (state == AppLifecycleState.detached ||
        state == AppLifecycleState.paused) {
      _clearStoredIdsOnAppClose();
    }
  }

  /// Clear stored user IDs when app is closed to prevent conflicts
  Future<void> _clearStoredIdsOnAppClose() async {
    try {
      final prefs = await SharedPreferences.getInstance();

      // Clear all potential user IDs but keep login status for next session
      await prefs.remove('user_id');
      await prefs.remove('clinic_id');
      await prefs.remove('current_user_id');
      await prefs.remove('userId');
      await prefs.remove('parent_id');
      await prefs.remove('static_clinic_id');
      await prefs.remove('static_parent_id');
      await prefs.remove('fallback_id');

      print(
          'App Lifecycle: Cleared stored IDs to prevent conflicts on next app start');
    } catch (e) {
      print('App Lifecycle: Error clearing stored IDs: $e');
    }
  }

  @override
  Widget build(BuildContext context) {
    // Initialize GlobalCallService with navigator key
    GlobalCallService().initialize(navigatorKey);

    return MaterialApp(
        navigatorKey: navigatorKey, // Add the navigator key
        title: 'Flutter Demo',
        theme: ThemeData(
          colorScheme: ColorScheme.fromSeed(seedColor: Colors.deepPurple),
          useMaterial3: true,
        ),
        home: firebaseReady ? const SplashScreen() : const _DemoHome(),
        routes: {
          //Logins Routes
          '/login': (context) => const LoginPage(),
          '/parentlogin': (context) => const ParentLogin(), // <-- Add this
          '/therlogin': (context) => const TherapistLogin(), // <-- Add this
          '/loginas': (context) => const LoginAs(),
          '/adminlogin': (context) => const AdminLogin(), // <-- Admin login route
          '/admindashboard': (context) => const AdminDashboard(), // <-- Admin dashboard route
          '/logintest': (context) => const LoginTestPage(), // Test route

          //Registration Routes
          '/clinicreg': (context) => const ClinicRegister(),
          '/parentreg': (context) => const ParentRegister(),
          '/therapistreg': (context) => const TherapistRegister(),

          //Parent Page Routes
          '/parentdashboard': (context) => const Dashboard(),
          '/therdashboard': (context) => const TherapistsDashboard(),
          '/materials': (context) => const MaterialsPage(),
          '/gamesoption': (context) => const GamesOption(),
          '/talkwithtiles': (context) => const TalkWithTilesGame(),
          '/shapeshifters': (context) => const ShapeShiftersGame(),
          '/parentschedule': (context) => const ParentSchedulePage(),

          //Therapist Page Routes
          '/therapistprofile': (context) => const TherapistProfile(),
          '/therapistgallery': (context) => const TherapistGallery(),
          '/therapistreview': (context) => const TherapistReview(),
          '/therapistprogress': (context) => const TherProgress(),

          //Chat Page Routes
          '/patientselection': (context) => const PatientSelectionPage(),
          '/therapistchat': (context) {
            final args = ModalRoute.of(context)?.settings.arguments as String?;
            return TherapistChatPage(patientId: args);
          },
          '/patientchat': (context) {
            final args = ModalRoute.of(context)?.settings.arguments
                as Map<String, dynamic>?;
            return PatientChatPage(
              therapistId: args?['therapistId'] as String?,
              therapistName: args?['therapistName'] as String?,
              isPatientSide: args?['isPatientSide'] as bool? ?? true,
            );
          },
          '/patientsideselect': (context) => const PatientSideSelectPage(),

          //Clinic Page Routes
          '/clinicgallery': (context) => const ClinicGallery(),
          '/clinicprofile': (context) => const ClinicProfile(),
<<<<<<< HEAD
          '/clinicbooking': (context) => const ClinicBookingPage(),
          '/clinicschedule': (context) => const ClinicSchedulePage(),
          '/cliniceditschedule': (context) => const ClinicEditSchedulePage(),
          '/clinicpatientlist': (context) => const ClinicPatientListPage(),
=======
          
          // Add routes from the routes module
          ...routes.routes,
>>>>>>> fbd79c31
        } // Show splash screen first
        );
  }
}

class _DemoHome extends StatelessWidget {
  const _DemoHome();

  @override
  Widget build(BuildContext context) {
    return Scaffold(
      appBar: AppBar(title: const Text('Kindora (Web Demo)')),
      body: Padding(
        padding: const EdgeInsets.all(16),
        child: Column(
          crossAxisAlignment: CrossAxisAlignment.start,
          children: [
            Container(
              padding: const EdgeInsets.all(12),
              decoration: BoxDecoration(
                color: const Color(0xFFFFF3CD),
                borderRadius: BorderRadius.circular(8),
                border: Border.all(color: const Color(0xFFFFEEBA)),
              ),
              child: Row(
                children: const [
                  Icon(Icons.warning_amber, color: Color(0xFF856404)),
                  SizedBox(width: 8),
                  Expanded(
                    child: Text(
                      'Firebase is not configured for Web in this dev run. Use the button below to open the Therapist Progress demo page.',
                      style: TextStyle(color: Color(0xFF856404)),
                    ),
                  ),
                ],
              ),
            ),
            const SizedBox(height: 16),
            ElevatedButton.icon(
              onPressed: () => Navigator.of(context).pushNamed('/therapistprogress2'),
              icon: const Icon(Icons.insights_outlined),
              label: const Text('Open Therapist Progress Demo'),
            ),
            const SizedBox(height: 12),
            ElevatedButton.icon(
              onPressed: () => Navigator.of(context).pushNamed('/traceandpoppro'),
              icon: const Icon(Icons.gesture),
              label: const Text('Open Trace & Pop Pro (Motor Skills)'),
            ),
          ],
        ),
      ),
    );
  }
}<|MERGE_RESOLUTION|>--- conflicted
+++ resolved
@@ -2,14 +2,11 @@
 import 'package:flutter/material.dart';
 import 'package:firebase_core/firebase_core.dart';
 import 'package:capstone_2/splash_page.dart';
-<<<<<<< HEAD
 import 'package:capstone_2/services/global_call_service.dart'; // Add GlobalCallService import
 import 'package:shared_preferences/shared_preferences.dart'; // Add for lifecycle ID cleanup
-=======
 import 'package:flutter/foundation.dart';
 import 'package:capstone_2/app_routes_demo.dart'
   if (dart.library.io) 'package:capstone_2/app_routes_full.dart' as routes;
->>>>>>> fbd79c31
 //logins imports
 import 'package:capstone_2/screens/auth/login_page.dart';
 import 'package:capstone_2/screens/auth/parent_login.dart';
@@ -65,14 +62,9 @@
   runApp(MyApp(firebaseReady: firebaseReady));
 }
 
-<<<<<<< HEAD
 class MyApp extends StatefulWidget {
-  const MyApp({super.key});
-=======
-class MyApp extends StatelessWidget {
   final bool firebaseReady;
   const MyApp({super.key, this.firebaseReady = true});
->>>>>>> fbd79c31
 
   @override
   State<MyApp> createState() => _MyAppState();
@@ -140,7 +132,7 @@
           colorScheme: ColorScheme.fromSeed(seedColor: Colors.deepPurple),
           useMaterial3: true,
         ),
-        home: firebaseReady ? const SplashScreen() : const _DemoHome(),
+        home: widget.firebaseReady ? const SplashScreen() : const _DemoHome(),
         routes: {
           //Logins Routes
           '/login': (context) => const LoginPage(),
@@ -191,16 +183,13 @@
           //Clinic Page Routes
           '/clinicgallery': (context) => const ClinicGallery(),
           '/clinicprofile': (context) => const ClinicProfile(),
-<<<<<<< HEAD
           '/clinicbooking': (context) => const ClinicBookingPage(),
           '/clinicschedule': (context) => const ClinicSchedulePage(),
           '/cliniceditschedule': (context) => const ClinicEditSchedulePage(),
           '/clinicpatientlist': (context) => const ClinicPatientListPage(),
-=======
           
           // Add routes from the routes module
           ...routes.routes,
->>>>>>> fbd79c31
         } // Show splash screen first
         );
   }
