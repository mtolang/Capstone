#
# Generated file, do not edit.
#

list(APPEND FLUTTER_PLUGIN_LIST
  file_selector_linux
<<<<<<< HEAD
=======
  flutter_webrtc
>>>>>>> fbd79c31
  url_launcher_linux
)

list(APPEND FLUTTER_FFI_PLUGIN_LIST
)

set(PLUGIN_BUNDLED_LIBRARIES)

foreach(plugin ${FLUTTER_PLUGIN_LIST})
  add_subdirectory(flutter/ephemeral/.plugin_symlinks/${plugin}/linux plugins/${plugin})
  target_link_libraries(${BINARY_NAME} PRIVATE ${plugin}_plugin)
  list(APPEND PLUGIN_BUNDLED_LIBRARIES $<TARGET_FILE:${plugin}_plugin>)
  list(APPEND PLUGIN_BUNDLED_LIBRARIES ${${plugin}_bundled_libraries})
endforeach(plugin)

foreach(ffi_plugin ${FLUTTER_FFI_PLUGIN_LIST})
  add_subdirectory(flutter/ephemeral/.plugin_symlinks/${ffi_plugin}/linux plugins/${ffi_plugin})
  list(APPEND PLUGIN_BUNDLED_LIBRARIES ${${ffi_plugin}_bundled_libraries})
endforeach(ffi_plugin)<|MERGE_RESOLUTION|>--- conflicted
+++ resolved
@@ -4,10 +4,7 @@
 
 list(APPEND FLUTTER_PLUGIN_LIST
   file_selector_linux
-<<<<<<< HEAD
-=======
   flutter_webrtc
->>>>>>> fbd79c31
   url_launcher_linux
 )
 
